import unittest
import os
import requests
import requests_mock
import tableauserverclient as TSC


class SortTests(unittest.TestCase):
    def setUp(self):
        self.server = TSC.Server('http://test')
        self.server._site_id = 'dad65087-b08b-4603-af4e-2887b8aafc67'
        self.server._auth_token = 'j80k54ll2lfMZ0tv97mlPvvSCRyD0DOM'
        self.baseurl = self.server.workbooks.baseurl

    def test_empty_filter(self):
        self.assertRaises(TypeError, TSC.Filter, "")

    def test_filter_equals(self):
        with requests_mock.mock() as m:
            m.get(requests_mock.ANY)
            url = "http://test/api/2.3/sites/dad65087-b08b-4603-af4e-2887b8aafc67/workbooks"
            opts = TSC.RequestOptions(pagesize=13, pagenumber=13)
            opts.filter.add(TSC.Filter(TSC.RequestOptions.Field.Name,
                                       TSC.RequestOptions.Operator.Equals,
                                       'Superstore'))

            resp = self.server.workbooks._make_request(requests.get,
                                                       url,
                                                       content=None,
                                                       request_object=opts,
                                                       auth_token='j80k54ll2lfMZ0tv97mlPvvSCRyD0DOM',
                                                       content_type='text/xml')

            self.assertEqual(resp.request.query, 'pagenumber=13&pagesize=13&filter=name:eq:superstore')

    def test_filter_equals_list(self):
        with self.assertRaises(ValueError) as cm:
            TSC.Filter(TSC.RequestOptions.Field.Tags,
                       TSC.RequestOptions.Operator.Equals,
                       ['foo', 'bar'])

        self.assertEqual("Filter values can only be a list if the operator is 'in'.", str(cm.exception)),

    def test_filter_in(self):
        with requests_mock.mock() as m:
            m.get(requests_mock.ANY)
            url = "http://test/api/2.3/sites/dad65087-b08b-4603-af4e-2887b8aafc67/workbooks"
            opts = TSC.RequestOptions(pagesize=13, pagenumber=13)

            opts.filter.add(TSC.Filter(TSC.RequestOptions.Field.Tags,
                                       TSC.RequestOptions.Operator.In,
                                       ['stocks', 'market']))

            resp = self.server.workbooks._make_request(requests.get,
                                                       url,
                                                       content=None,
                                                       request_object=opts,
                                                       auth_token='j80k54ll2lfMZ0tv97mlPvvSCRyD0DOM',
                                                       content_type='text/xml')
<<<<<<< HEAD
            self.assertDictEqual(resp.request.qs, {'pagenumber': ['13'], 'pagesize': [
                                 '13'], 'filter': ['tags:in:[stocks,market]']})
=======

            self.assertEqual(resp.request.query, 'pagenumber=13&pagesize=13&filter=tags:in:%5bstocks,market%5d')
>>>>>>> 2c2ce918

    def test_sort_asc(self):
        with requests_mock.mock() as m:
            m.get(requests_mock.ANY)
            url = "http://test/api/2.3/sites/dad65087-b08b-4603-af4e-2887b8aafc67/workbooks"
            opts = TSC.RequestOptions(pagesize=13, pagenumber=13)
            opts.sort.add(TSC.Sort(TSC.RequestOptions.Field.Name,
                                   TSC.RequestOptions.Direction.Asc))

            resp = self.server.workbooks._make_request(requests.get,
                                                       url,
                                                       content=None,
                                                       request_object=opts,
                                                       auth_token='j80k54ll2lfMZ0tv97mlPvvSCRyD0DOM',
                                                       content_type='text/xml')

            self.assertEqual(resp.request.query, 'pagenumber=13&pagesize=13&sort=name:asc')

    def test_filter_combo(self):
        with requests_mock.mock() as m:
            m.get(requests_mock.ANY)
            url = "http://test/api/2.3/sites/dad65087-b08b-4603-af4e-2887b8aafc67/users"
            opts = TSC.RequestOptions(pagesize=13, pagenumber=13)

            opts.filter.add(TSC.Filter(TSC.RequestOptions.Field.LastLogin,
                                       TSC.RequestOptions.Operator.GreaterThanOrEqual,
                                       '2017-01-15T00:00:00:00Z'))

            opts.filter.add(TSC.Filter(TSC.RequestOptions.Field.SiteRole,
                                       TSC.RequestOptions.Operator.Equals,
                                       'Publisher'))

            resp = self.server.workbooks._make_request(requests.get,
                                                       url,
                                                       content=None,
                                                       request_object=opts,
                                                       auth_token='j80k54ll2lfMZ0tv97mlPvvSCRyD0DOM',
                                                       content_type='text/xml')

            expected = 'pagenumber=13&pagesize=13&filter=lastlogin:gte:2017-01-15t00:00:00:00z,siterole:eq:publisher'

            self.assertEqual(resp.request.query, expected)


if __name__ == '__main__':
    unittest.main()<|MERGE_RESOLUTION|>--- conflicted
+++ resolved
@@ -57,13 +57,7 @@
                                                        request_object=opts,
                                                        auth_token='j80k54ll2lfMZ0tv97mlPvvSCRyD0DOM',
                                                        content_type='text/xml')
-<<<<<<< HEAD
-            self.assertDictEqual(resp.request.qs, {'pagenumber': ['13'], 'pagesize': [
-                                 '13'], 'filter': ['tags:in:[stocks,market]']})
-=======
-
             self.assertEqual(resp.request.query, 'pagenumber=13&pagesize=13&filter=tags:in:%5bstocks,market%5d')
->>>>>>> 2c2ce918
 
     def test_sort_asc(self):
         with requests_mock.mock() as m:
