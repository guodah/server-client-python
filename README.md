--- conflicted
+++ resolved
@@ -10,62 +10,4 @@
 
 For more information on installing and using TSC, see the documentation:
 
-<<<<<<< HEAD
-#### Installing From Source
-
-Download the `.zip` file. Unzip the file and then run the following command:
-
-```text
-pip install -e <directory containing setup.py>
-```
-
-#### Installing the Development Version from Git
-
-*Only do this if you know you want the development version, no guarantee that we won't break APIs during development*
-
-```text
-pip install git+https://github.com/tableau/server-client-python.git@development
-```
-
-If you go this route, but want to switch back to the non-development version, you need to run the following command before installing the stable version:
-
-```text
-pip uninstall tableauserverclient
-```
-
-###Basics
-The following example shows the basic syntax for using the Server Client to query a list of all workbooks and the associated pagination information on the default site:
-
-```python
-import tableauserverclient
-
-tableau_auth = tableauserverclient.TableauAuth('USERNAME', 'PASSWORD')
-server = tableauserverclient.Server('SERVER')
-
-with server.auth.sign_in(tableau_auth):
-    all_workbooks, pagination_item = server.workbooks.get()
-```
-
-###Server Client Samples
-* Can be run using the command prompt or terminal
-
-Demo | Source Code | Description
--------- |  -------- |  --------
-Publish Workbook | [publish_workbook.py](./samples/publish_workbook.py) | Shows how to upload a Tableau workbook.
-Move Workbook | [move_workbook_projects.py](./samples/move_workbook_projects.py)<br />[move_workbook_sites.py](./samples/move_workbook_sites.py) | Shows how to move a workbook from one project/site to another. Moving across different sites require downloading the workbook. 2 methods of downloading are demonstrated in the sites sample.<br /><br />Moving to another project uses an API call to update workbook.<br />Moving to another site uses in-memory download method.
-Set HTTP Options | [set_http_options.py](./samples/set_http_options.py) | Sets HTTP options on server and downloads workbooks.
-Explore Datasource | [explore_datasource.py](./samples/explore_datasource.py) | Demonstrates working with Tableau Datasource. Queries all datasources, picks one and populates its connections, then updates the datasource. Has additional flags for publish and download.
-Explore Workbook | [explore_workbook.py](./samples/explore_workbook.py) | Demonstrates working with Tableau Workbook. Queries all workbooks, picks one and populates its connections/views, then updates the workbook. Has additional flags for publish, download, and getting the preview image. Note: if you don't have permissions on the workbook the script retrieves from the server, the script will result in a 403033 error. This is expected.
-Initialize Server | [initialize_server.py](./samples/initialize_server.py) | Shows how to intialize a Tableau Server with datasources and workbooks from the local file system.
-
-
-
-###Adding New Features
-
-1. Create an endpoint class for the new feature, following the structure of the other endpoints. Each endpoint usually has get, post, update, and delete operations that require making the url, creating the xml request if necesssary, sending the request and creating the target item object based on the server response.
-2. Create an item class for the new feature, following the structure of the other item classes. Each item has properties that correspond to what attributes are sent to/received from the server (refer to docs amd Postman for attributes). Some items also require constants for user input that are limited to specific strings. After making all the properties, make the parsing method that takes the server response and creates an instances of the target item. If the corresponding endpoint class has an update function, then parsing is broken into multiple parts (refer to another item like workbook or datasource for example).
-3. Add testing by getting real xml responses from the server, and asserting that all properties are parsed and set correctly.
-4. Add samples to show users how to use the new feature.
-=======
-<https://tableau.github.io/server-client-python/docs/>
->>>>>>> c4ed22eb
+<https://tableau.github.io/server-client-python/docs/>