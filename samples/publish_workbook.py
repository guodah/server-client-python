--- conflicted
+++ resolved
@@ -69,19 +69,12 @@
         if default_project is not None:
             new_workbook = TSC.WorkbookItem(default_project.id)
             if args.as_job:
-<<<<<<< HEAD
-                new_job = server.workbooks.publish(new_workbook, args.filepath, overwrite_true, as_job=args.as_job)
-                print("Workbook published. JOB ID: {0}".format(new_job.id))
-            else:
-                new_workbook = server.workbooks.publish(new_workbook, args.filepath, overwrite_true, as_job=args.as_job)
-=======
                 new_job = server.workbooks.publish(new_workbook, args.filepath, overwrite_true,
                                                    connections=all_connections, as_job=args.as_job)
                 print("Workbook published. JOB ID: {0}".format(new_job.id))
             else:
                 new_workbook = server.workbooks.publish(new_workbook, args.filepath, overwrite_true,
                                                         connections=all_connections, as_job=args.as_job)
->>>>>>> 59bf8920
                 print("Workbook published. ID: {0}".format(new_workbook.id))
         else:
             error = "The default project could not be found."
