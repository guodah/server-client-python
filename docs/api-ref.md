---
title: API reference
layout: docs
---

<div class="alert alert-info">
    <b>Important:</b> More coming soon! This section is under active construction and might not reflect all the available functionality of the TSC library.
    
</div> 

 
  
The Tableau Server Client (TSC) is a Python library for the Tableau Server REST API. Using the TSC library, you can manage and change many of the Tableau Server and Tableau Online resources programmatically. You can use this library to create your own custom applications.

The TSC API reference is organized by resource. The TSC library is modeled after the REST API. The methods, for example, `workbooks.get()`, correspond to the endpoints for resources, such as [workbooks](#workbooks), [users](#users), [views](#views), and [data sources](#data-sources). The model classes (for example, the [WorkbookItem class](#workbookitem-class) have attributes that represent the fields (`name`, `id`, `owner_id`) that are in the REST API request and response packages, or payloads. 

|:---  |  
| **Note:**  Some methods and features provided in the REST API might not be currently available in the TSC library (and in some cases, the opposite is true).  In addition, the same limitations apply to the TSC library that apply to the REST API with respect to resources on Tableau Server and Tableau Online. For more information, see the [Tableau Server REST API Reference](https://onlinehelp.tableau.com/current/api/rest_api/en-us/REST/rest_api_ref.htm#API_Reference0){:target="_blank"}.|

 

* TOC  
{:toc }

<br>
<br>

---

## Authentication

You can use the TSC library to sign in and sign out of Tableau Server and Tableau Online. The credentials for signing in are defined in the `TableauAuth` class and they correspond to the attributes you specify when you sign in using the Tableau Server REST API. 

<br>
<br>  

### TableauAuth class

```py
TableauAuth(username, password, site_id='', user_id_to_impersonate=None)
```
The `TableauAuth` class defines the information you can set in a sign-in request. The class members correspond to the attributes of a server request or response payload. To use this class, create a new instance, supplying user name, password, and site information if necessary, and pass the request object to the [Auth.sign_in](#auth.sign-in) method.  

 
 **Note:** In the future, there might be support for additional forms of authorization and authentication (for example, OAuth). 

**Attributes**  

Name | Description   
:--- | :---   
`username` | The name of the user whose credentials will be used to sign in.   
`password` | The password of the user.     
`site_id` | This corresponds to the `contentUrl` attribute in the Tableau REST API. The `site_id` is the portion of the URL that follows the `/site/` in the URL. For example, "MarketingTeam" is the `site_id` in the following URL *MyServer*/#/site/**MarketingTeam**/projects. To specify the default site on Tableau Server, you can use an empty string `''`  (single quotes, no space).  For Tableau Online, you must provide a value for the `site_id`.  
`user_id_to_impersonate` |  Specifies the id (not the name) of the user to sign in as.   

Source file: models/tableau_auth.py

**Example**

```py
import tableauserverclient as TSC
# create a new instance of a TableauAuth object for authentication

tableau_auth = TSC.TableauAuth('USERNAME', 'PASSWORD', site_id='CONTENTURL')

# create a server instance
# pass the "tableau_auth" object to the server.auth.sign_in() method
```

<br>
<br>  

### Auth methods
The Tableau Server Client provides two methods for interacting with authentication resources. These methods correspond to the sign in and sign out endpoints in the Tableau Server REST API.


Source file: server/endpoint/auth_endpoint.py

<br>
<br> 

#### auth.sign in

```py
auth.sign_in(auth_req)
```

Signs you in to Tableau Server.


The method signs into Tableau Server or Tableau Online and manages the authentication token. You call this method from the server object you create. For information about the server object, see [Server](#server). The authentication token keeps you signed in for 240 minutes, or until you call the `auth.sign_out` method. Before you use this method, you first need to create the sign-in request (`auth_req`) object by creating an instance of the `TableauAuth`. To call this method, create a server object for your server. For more information, see [Sign in and Out](sign-in-out).

REST API: [Sign In](https://onlinehelp.tableau.com/current/api/rest_api/en-us/REST/rest_api_ref.htm#sign_in){:target="_blank"}

**Parameters**

`auth_req` : The `TableauAuth` object that holds the sign-in credentials for the site. 


**Example**

```py
import tableauserverclient as TSC

# create an auth object
tableau_auth = TSC.TableauAuth('USERNAME', 'PASSWORD')

# create an instance for your server
server = TSC.Server('https://SERVER_URL')

# call the sign-in method with the auth object
server.auth.sign_in(tableau_auth)

```


**See Also**  
[Sign in and Out](sign-in-out)  
[Server](#server)

<br>
<br>


#### auth.sign out

```py
auth.sign_out()
```
Signs you out of the current session.

The `sign_out()` method takes care of invalidating the authentication token. For more information, see [Sign in and Out](sign-in-out).

REST API: [Sign Out](https://onlinehelp.tableau.com/current/api/rest_api/en-us/REST/rest_api_ref.htm#ign_out){:target="_blank"}

**Example**

```py

server.auth.sign_out()


```




**See Also**  
[Sign in and Out](sign-in-out)  
[Server](#server)

<br>
<br>

---


## Connections

The connections for Tableau Server data sources and workbooks are represented by a `ConnectionItem` class.  You can call data source and workbook methods to query or update the connection information.  The `ConnectionCredentials` class represents the connection information you can update. 

### ConnectionItem class

```py
ConnectionItem()
```

The `ConnectionItem` class corresponds to workbook and data source connections.

In the Tableau Server REST API, there are separate endpoints to query and update workbook and data source connections. 

**Attributes**  

Name   |  Description     
 :--- | : ---    
`datasource_id` |  The identifier of the data source. 
`datasource_name` |  The name of the data source.
`id`  |  The identifier of the connection.
`connection_type`  |  The type of connection. 
`username`     | The username for the connection.  
`password`  |  The password used for the connection.  
`embed_password`  |  (Boolean) Determines whether to embed the password (`True`) for the workbook or data source connection or not (`False`).  
`server_address`   |  The server address for the connection.   
`server_port`   |  The port used for the connection.  

Source file: models/connection_item.py  

<br>
<br>



### ConnectionCredentials class

```py
ConnectionCredentials(name, password, embed=True, oauth=False)
```


The `ConnectionCredentials` class is used for workbook and data source publish requests.  



**Attributes**

Attribute | Description
:--- | :---
`name`     | The username for the connection.
`embed_password`  |  (Boolean) Determines whether to embed the passowrd (`True`) for the workbook or data source connection or not (`False`). 
`password`  |  The password used for the connection.   
`server_address`   |  The server address for the connection.   
`server_port`   |  The port used by the server.  
`ouath`  |  (Boolean) Specifies whether OAuth is used for the data source of workbook connection. For more information, see [OAuth Connections](https://onlinehelp.tableau.com/current/server/en-us/protected_auth.htm?Highlight=oauth%20connections){:target="_blank"}.  


Source file: models/connection_credentials.py

<br>
<br>

---

## Data sources

Using the TSC library, you can get all the data sources on a site, or get the data sources for a specific project. 
The data source resources for Tableau Server are defined in the `DatasourceItem` class. The class corresponds to the data source resources you can access using the Tableau Server REST API. For example, you can gather information about the name of the data source, its type, its connections, and the project it is associated with. The data source methods are based upon the endpoints for data sources in the REST API and operate on the `DatasourceItem` class.  

<br>

### DatasourceItem class

```py
DatasourceItem(project_id, name=None)
```

The `DatasourceItem` represents the data source resources on Tableau Server. This is the information that can be sent or returned in the response to an REST API request for data sources.  When you create a new `DatasourceItem` instance, you must specify the `project_id` that the data source is associated with.

**Attributes**  

Name | Description  
:--- | :--- 
`connections` |  The list of data connections (`ConnectionItem`) for the specified data source. You must first call the `populate_connections` method to access this data. See the [ConnectionItem class](#connectionitem-class).
`content_url` |  The name of the data source as it would appear in a URL. 
`created_at` |  The date and time when the data source was created.
`certified` | A Boolean value that indicates whether the data source is certified.
`certification_note` |  The optional note that describes the certified data source. 
`datasource_type` | The type of data source, for example, `sqlserver` or `excel-direct`. 
`id` |  The identifier for the data source. You need this value to query a specific data source or to delete a data source with the `get_by_id` and `delete` methods. 
`name`  |  The name of the data source. If not specified, the name of the published data source file is used. 
`project_id` |  The identifier of the project associated with the data source. When you must provide this identifier when create an instance of a `DatasourceItem`
`project_name` |  The name of the project associated with the data source. 
`tags` |  The tags (list of strings) that have been added to the data source. 
`updated_at` |  The date and time when the data source was last updated. 


**Example**

```py
    import tableauserverclient as TSC

    # Create new datasource_item with project id '3a8b6148-493c-11e6-a621-6f3499394a39'

    new_datasource = TSC.DatasourceItem('3a8b6148-493c-11e6-a621-6f3499394a39')
```


Source file:  models/datasource_item.py

<br> 
<br>

### Datasources methods

The Tableau Server Client provides several methods for interacting with data source resources, or endpoints. These methods correspond to endpoints in the Tableau Server REST API. 

Source file: server/endpoint/datasources_endpoint.py

<br> 
<br>

#### datasources.delete  

```py
datasources.delete(datasource_id)
```

Removes the specified data source from Tableau Server. 


**Parameters**  

Name | Description  
:--- | :--- 
`datasource_id`  |  The identifier (`id`) for the `DatasourceItem` that you want to delete from the server. 


**Exceptions**

Error   |  Description     
 :--- | : ---    
`Datasource ID undefined`   | Raises an exception if a valid `datasource_id` is not provided.


REST API: [Delete Datasource](https://onlinehelp.tableau.com/v0.0/api/rest_api/en-us/REST/rest_api_ref.htm#delete_data_source){:target="_blank"}

<br> 
<br>


#### datasources.download

```py
datasources.download(datasource_id, filepath=None, include_extract=True, no_extract=None)

```
Downloads the specified data source in `.tdsx` or `.hyper` format.

REST API: [Download Datasource](https://onlinehelp.tableau.com/current/api/rest_api/en-us/REST/rest_api_ref.htm#download_data_source){:target="_blank"}  

**Parameters**

Name | Description  
:--- | :--- 
`datasource_id` |  The identifier (`id`) for the `DatasourceItem` that you want to download from the server. 
`filepath` |  (Optional) Downloads the file to the location you specify. If no location is specified (the default is `Filepath=None`), the file is downloaded to the current working directory. 
`include_extract` | (Optional) Specifies whether to download the file with the extract. The default is to include the extract, if present (`include_extract=True`). When the data source has an extract, if you set the parameter `include_extract=False`, the extract is not included. You can use this parameter to improve performance if you are downloading data sources that have large extracts. Available starting with Tableau Server REST API version 2.5.
`no_extract` | (**Deprecated**) Use `include_extract` instead. The default value is to ignore this parameter (`no_extract=None`). If you set the parameter to `no_extract=True`, the download will not include an extract (if there is one). If set to `no_extract=False`, the download will include the extract (if there is one). Available starting with Tableau Server REST API version 2.5.  

**Exceptions**

Error | Description  
:--- | :--- 
`Datasource ID undefined`   |  Raises an exception if a valid `datasource_id` is not provided.


**Returns**  

The file path to the downloaded data source. The data source is downloaded in `.tdsx` or `.hyper` format. 

**Example**

```py

  file_path = server.datasources.download('1a2a3b4b-5c6c-7d8d-9e0e-1f2f3a4a5b6b')
  print("\nDownloaded the file to {0}.".format(file_path))

```

  
<br>
<br>

#### datasources.get

```py
datasources.get(req_options=None)
```

Returns all the data sources for the site. 

To get the connection information for each data source, you must first populate the `DatasourceItem` with connection information using the [populate_connections(*datasource_item*)](#populate-connections-datasource) method. For more information, see [Populate Connections and Views](populate-connections-views#populate-connections-for-data-sources)

REST API: [Query Datasources](https://onlinehelp.tableau.com/current/api/rest_api/en-us/REST/rest_api_ref.htm#query_data_sources){:target="_blank"}

**Parameters**

Name | Description  
:--- | :--- 
`req_option` |  (Optional) You can pass the method a request object that contains additional parameters to filter the request. For example, if you were searching for a specific data source, you could specify the name of the project or its id. 


**Returns**

Returns a list of `DatasourceItem` objects and a `PaginationItem`  object.  Use these values to iterate through the results.




**Example**

```py
import tableauserverclient as TSC
tableau_auth = TSC.TableauAuth('USERNAME', 'PASSWORD')
server = TSC.Server('https://SERVERURL')

with server.auth.sign_in(tableau_auth):
    all_datasources, pagination_item = server.datasources.get()
    print("\nThere are {} datasources on site: ".format(pagination_item.total_available))
    print([datasource.name for datasource in all_datasources])
```



<br>
<br>


#### datasources.get_by_id

```py
datasources.get_by_id(datasource_id)
```

Returns the specified data source item. 

REST API: [Query Datasource](https://onlinehelp.tableau.com/current/api/rest_api/en-us/REST/rest_api_ref.htm#query_data_source){:target="_blank"}


**Parameters**

Name | Description  
:--- | :--- 
`datasource_id`  |  The `datasource_id` specifies the data source to query. 


**Exceptions**

Error | Description  
:--- | :--- 
`Datasource ID undefined`   |  Raises an exception if a valid `datasource_id` is not provided.


**Returns**

The `DatasourceItem`.  See [DatasourceItem class](#datasourceitem-class)


**Example**

```py

datasource = server.datasources.get_by_id('59a57c0f-3905-4022-9e87-424fb05e9c0e')
print(datasource.name)

```


<br>   
<br>  

<a name="populate-connections-datasource"></a>

#### datasources.populate_connections

```py
datasources.populate_connections(datasource_item)
```

Populates the connections for the specified data source.

This method retrieves the connection information for the specified data source. The REST API is designed to return only the information you ask for explicitly. When you query for all the data sources, the connection information is not included. Use this method to retrieve the connections. The method adds the list of data connections to the data source item (`datasource_item.connections`). This is a list of `ConnectionItem` objects.  

REST API:  [Query Datasource Connections](https://onlinehelp.tableau.com/current/api/rest_api/en-us/REST/rest_api_ref.htm#query_data_source_connections){:target="_blank"}

**Parameters**

Name | Description  
:--- | :--- 
`datasource_item`  |  The `datasource_item` specifies the data source to populate with connection information.




**Exceptions**

Error | Description  
:--- | :--- 
`Datasource item missing ID. Datasource must be retrieved from server first.` |  Raises an error if the datasource_item is unspecified.


**Returns**

None. A list of `ConnectionItem` objects are added to the data source (`datasource_item.connections`). 


**Example**

```py
# import tableauserverclient as TSC

# server = TSC.Server('https://SERVERURL')
# 
   ... 

# get the data source
  datasource = server.datasources.get_by_id('1a2a3b4b-5c6c-7d8d-9e0e-1f2f3a4a5b6b')


# get the connection information 
  server.datasources.populate_connections(datasource)

# print the information about the first connection item
  print(datasource.connections[0].connection_type)
  print(datasource.connections[0].id)
  print(datasource.connections[0].server_address)

  ...

```

<br>   
<br>  

#### datasources.publish

```py
datasources.publish(datasource_item, file_path, mode, connection_credentials=None)
```

Publishes a data source to a server, or appends data to an existing data source. 

This method checks the size of the data source and automatically determines whether the publish the data source in multiple parts or in one opeation.  

REST API: [Publish Datasource](https://onlinehelp.tableau.com/current/api/rest_api/en-us/REST/rest_api_ref.htm#publish_data_source){:target="_blank"}

**Parameters**

Name | Description  
:--- | :--- 
`datasource_item`  |  The `datasource_item` specifies the new data source you are adding, or the data source you are appending to. If you are adding a new data source, you need to create a new `datasource_item` with a `project_id` of an existing project. The name of the data source will be the name of the file, unless you also specify a name for the new data source when you create the instance. See [DatasourceItem](#datasourceitem-class).
`file_path`  |  The path and name of the data source to publish. 
`mode`     |  Specifies whether you are publishing a new data source (`CreateNew`), overwriting an existing data source (`Overwrite`), or appending data to a data source (`Append`). If you are appending to a data source, the data source on the server and the data source you are publishing must be be extracts (.tde files) and they must share the same schema. You can also use the publish mode attributes, for example: `TSC.Server.PublishMode.Overwrite`.
`connection_credentials` | (Optional)  The credentials required to connect to the data source. The `ConnectionCredentials` object contains the authentication information for the data source (user name and password, and whether the credentials are embedded or OAuth is used). 
 


**Exceptions**

Error | Description  
:--- | :--- 
`File path does not lead to an existing file.`  |  Raises an error of the file path is incorrect or if the file is missing.
`Invalid mode defined.`  |  Raises an error if the publish mode is not one of the defined options. 
`Only .tds, tdsx, .tde, or .hyper files can be published as datasources.`  |  Raises an error if the type of file specified is not supported.  


**Returns**

The `DatasourceItem` for the data source that was added or appended to. 


**Example**

```py

  import tableauserverclient as TSC
  server = TSC.Server('https://SERVERURL')
    
  ...

  project_id = '3a8b6148-493c-11e6-a621-6f3499394a39'
  file_path = r'C:\temp\WorldIndicators.tde'
  

  # Use the project id to create new datsource_item
  new_datasource = TSC.DatasourceItem(project_id)

  # publish data source (specified in file_path)
  new_datasource = server.datasources.publish(
                    new_datasource, file_path, 'CreateNew')

    ...
```

<br>   
<br>  

#### datasources.refresh

```py
datasource.refresh(datasource_item)
```

Refreshes the data of the specified extract. 

<<<<<<< HEAD
REST API: [Refresh Datasource](https://help.tableau.com/current/api/rest_api/en-us/REST/rest_api_ref_datasources.htm#update_data_source_now){:target="_blank"}
=======
REST API: [Update Data Source Now](https://help.tableau.com/current/api/rest_api/en-us/REST/rest_api_ref_datasources.htm#update_data_source_now){:target="_blank"}
>>>>>>> 308d3323

**Parameters**

Name   |  Description     
 :--- | : ---    
`datasource_item`  |  The `datasource_item` specifies the data source to update.



**Exceptions**

Error   |  Description     
 :--- | : ---    
`Datasource item missing ID. Datasource must be retrieved from server first.` |  Raises an error if the datasource_item is unspecified. Use the `Datasources.get()` method to retrieve that identifies for the data sources on the server.


**Returns**

<<<<<<< HEAD
An refreshed `DatasourceItem`.
=======
A refreshed `DatasourceItem`.
>>>>>>> 308d3323


**Example**

```py   
# import tableauserverclient as TSC
# server = TSC.Server('https://SERVERURL')
# sign in ...   
  
# get the data source item to update
  datasource = server.datasources.get_by_id('1a2a3b4b-5c6c-7d8d-9e0e-1f2f3a4a5b6b')
  
# call the refresh method with the data source item
  refreshed_datasource = server.datasources.refresh(datasource)

```
<br>
<br>

#### datasources.update

```py
datasource.update(datasource_item)
```

Updates the owner or project of the specified data source. Data source name cannot be updated.

REST API: [Update Datasource](https://onlinehelp.tableau.com/current/api/rest_api/en-us/REST/rest_api_ref.htm#update_data_source){:target="_blank"}

**Parameters**

Name   |  Description     
 :--- | : ---    
`datasource_item`  |  The `datasource_item` specifies the data source to update.



**Exceptions**

Error   |  Description     
 :--- | : ---    
`Datasource item missing ID. Datasource must be retrieved from server first.` |  Raises an error if the datasource_item is unspecified. Use the `Datasources.get()` method to retrieve that identifies for the data sources on the server.


**Returns**

An updated `DatasourceItem`.


**Example**

```py   
# import tableauserverclient as TSC
# server = TSC.Server('https://SERVERURL')
# sign in ...   
  
# get the data source item to update
  datasource = server.datasources.get_by_id('1a2a3b4b-5c6c-7d8d-9e0e-1f2f3a4a5b6b')
  
# do some updating 
  datasource.owner_id = 'New Owner ID'

# call the update method with the data source item
  updated_datasource = server.datasources.update(datasource)



```
<br>
<br>

#### datasource.update_connection

```py
datasource.update_connection(datasource_item, connection_item)
```

Updates the server address, port, username, or password for the specified data source connection.

REST API: [Update Datasource Connection](https://onlinehelp.tableau.com/current/api/rest_api/en-us/REST/rest_api_ref.htm#update_data_source_connection){:target="_blank"}


**Parameters**

Name   |  Description     
 :--- | : ---    
`datasource_item`  |  The `datasource_item` specifies the data source to update. 
`connection_item` | The `connection_item` that has the information you want to update. 


**Returns**

An updated `ConnectionItem` for the data source.

**Example**

See the `update_connection.py` sample in the Samples directory.


<br>   
<br>  

## Filters

The TSC library provides a `Filter` class that you can use to filter results returned from the server. 

You can use the `Filter` and `RequestOptions` classes to filter and sort the following endpoints:

- Users
- Datasources
- Workbooks
- Views

For more information, see [Filter and Sort](filter-sort). 


### Filter class

```py  
Filter(field, operator, value)
```

The `Filter` class corresponds to the *filter expressions* in the Tableau REST API. 



**Attributes**

Name | Description  
:--- | :--- 
`Field` | Defined in the `RequestOptions.Field` class.
`Operator` | Defined in the `RequestOptions.Operator` class
`Value` | The value to compare with the specified field and operator.





<br>  
<br>   

---

## Groups

Using the TSC library, you can get information about all the groups on a site, you can add or remove groups, or add or remove users in a group.

The group resources for Tableau Server are defined in the `GroupItem` class. The class corresponds to the group resources you can access using the Tableau Server REST API. The group methods are based upon the endpoints for groups in the REST API and operate on the `GroupItem` class.

<br>   
<br> 

### GroupItem class

```py
GroupItem(name)
```

The `GroupItem` class contains the attributes for the group resources on Tableau Server. The `GroupItem` class defines the information you can request or query from Tableau Server. The class members correspond to the attributes of a server request or response payload.

Source file: models/group_item.py

**Attributes**

Name | Description  
:--- | :--- 
`domain_name` |  The name of the Active Directory domain (`local` if local authentication is used).  
`id` |  The id of the group.  
`users`  |   The list of users (`UserItem`).  
`name` |  The name of the group.  The `name` is required when you create an instance of a group.



**Example**

```py
 newgroup = TSC.GroupItem('My Group')

 # call groups.create() with new group
```




<br>   
<br> 

### Groups methods

The Tableau Server Client provides several methods for interacting with group resources, or endpoints. These methods correspond to endpoints in the Tableau Server REST API.



Source file: server/endpoint/groups_endpoint.py

<br>   
<br> 

#### groups.add_user

```py
groups.add_user(group_item, user_id):
```

Adds a user to the specified group. 


REST API [Add User to Group](https://onlinehelp.tableau.com/current/api/rest_api/en-us/REST/rest_api_ref.htm#add_user_to_group){:target="_blank"}

**Parameters**

Name | Description  
:--- | :--- 
`group_item`  | The `group_item` specifies the group to update.
`user_id` | The id of the user. 




**Returns**

None.    


**Example**

```py
# Adding a user to a group
#
# get the group item
  all_groups, pagination_item = server.groups.get()
  mygroup = all_groups[1]

# The id for Ian is '59a8a7b6-be3a-4d2d-1e9e-08a7b6b5b4ba'

# add Ian to the group
  server.groups.add_user(mygroup, '59a8a7b6-be3a-4d2d-1e9e-08a7b6b5b4ba')



```

<br>   
<br>

#### groups.create

```py
create(group_item)
```

Creates a new group in Tableau Server. 


REST API: [Create Group](https://onlinehelp.tableau.com/current/api/rest_api/en-us/REST/rest_api_ref.htm#create_group){:target="_blank"}


**Parameters**

Name | Description  
:--- | :--- 
`group_item`  |  The `group_item` specifies the group to add. You first create a new instance of a `GroupItem` and pass that to this method.




**Returns**
Adds new `GroupItem`.    


**Example**

```py

# Create a new group

#  import tableauserverclient as TSC
#  tableau_auth = TSC.TableauAuth('USERNAME', 'PASSWORD')
#  server = TSC.Server('https://SERVERURL')


# create a new instance with the group name
  newgroup = TSC.GroupItem('My Group')

# call the create method
  newgroup = server.groups.create(newgroup)

# print the names of the groups on the server
  all_groups, pagination_item = server.groups.get()
  for group in all_groups :
      print(group.name, group.id)
```

<br>   
<br> 

#### groups.delete

```py
groups.delete(group_id)
```

Deletes the group on the site. 

REST API: [Delete Group](https://onlinehelp.tableau.com/current/api/rest_api/en-us/REST/rest_api_ref.htm#remove_user_from_site){:target="_blank"}


**Parameters**  

Name | Description  
:--- | :--- 
`group_id`  |  The identifier (`id`) for the group that you want to remove from the server. 


**Exceptions**

Error | Description  
:--- | :--- 
`Group ID undefined`  |  Raises an exception if a valid `group_id` is not provided.


**Example**

```py
#  Delete a group from the site

# import tableauserverclient as TSC
# tableau_auth = TSC.TableauAuth('USERNAME', 'PASSWORD')
# server = TSC.Server('https://SERVERURL')

  with server.auth.sign_in(tableau_auth):
     server.groups.delete('1a2b3c4d-5e6f-7a8b-9c0d-1e2f3a4b5c6d')

```
<br> 
<br>

#### groups.get

```py
groups.get(req_options=None)
```

Returns information about the groups on the site. 


To get information about the users in a group, you must first populate the `GroupItem` with user information using the [groups.populate_users](api-ref#groupspopulate_users) method. 


REST API: [Get Users on Site](https://onlinehelp.tableau.com/current/api/rest_api/en-us/REST/rest_api_ref.htm#get_users_on_site){:target="_blank"}

**Parameters**

Name | Description  
:--- | :--- 
`req_option` |  (Optional) You can pass the method a request object that contains additional parameters to filter the request. For example, if you were searching for a specific group, you could specify the name of the group or the group id. 


**Returns**

Returns a list of `GroupItem` objects and a `PaginationItem`  object.  Use these values to iterate through the results. 


**Example**


```py
# import tableauserverclient as TSC
# tableau_auth = TSC.TableauAuth('USERNAME', 'PASSWORD')
# server = TSC.Server('https://SERVERURL')

  with server.auth.sign_in(tableau_auth):

       # get the groups on the server
       all_groups, pagination_item = server.groups.get()

       # print the names of the first 100 groups
       for group in all_groups :
           print(group.name, group.id)
```


<br>   
<br>  

#### groups.populate_users

```py
groups.populate_users(group_item, req_options=None)
```

Populates the `group_item` with the list of users. 


REST API:  [Get Users in Group](https://onlinehelp.tableau.com/current/api/rest_api/en-us/REST/rest_api_ref.htm#get_users_in_group){:target="_blank"}

**Parameters**

Name | Description  
:--- | :--- 
`group_item`  |  The `group_item` specifies the group to populate with user information.
`req_options` | (Optional) Additional request options to send to the endpoint. 



**Exceptions**

`Group item missing ID. Group must be retrieved from server first.` :  Raises an error if the `group_item` is unspecified.


**Returns**

None. A list of `UserItem` objects are added to the group (`group_item.users`). 


**Example**

```py
# import tableauserverclient as TSC

# server = TSC.Server('https://SERVERURL')
# 
   ... 

# get the group
  all_groups, pagination_item = server.groups.get()
  mygroup = all_groups[1]

# get the user information 
  pagination_item = server.groups.populate_users(mygroup)


# print the names of the users
  for user in mygroup.users :
        print(user.name) 
  



```

<br>   
<br> 

#### groups.remove_user

```py
groups.remove_user(group_item, user_id)
```

Removes a user from a group.




REST API: [Remove User from Group](https://onlinehelp.tableau.com/current/api/rest_api/en-us/REST/rest_api_ref.htm#remove_user_to_group){:target="_blank"}


**Parameters**

Name | Description  
:--- | :--- 
`group_item`  |  The `group_item` specifies the group to remove the user from.
`user_id` |  The id for the user. 



**Exceptions**

Error | Description  
:--- | :--- 
`Group must be populated with users first.` |  Raises an error if the `group_item` is unpopulated.


**Returns**

None. The user is removed from the group. 


**Example**

```py
#  Remove a user from the group

# import tableauserverclient as TSC
# tableau_auth = TSC.TableauAuth('USERNAME', 'PASSWORD')
# server = TSC.Server('https://SERVERURL')

  with server.auth.sign_in(tableau_auth):

     # get the group
     mygroup = server.groups.get_by_id('1a2b3c4d-5e6f-7a8b-9c0d-1e2f3a4b5c6d')

     # remove user '9f9e9d9c-8b8a-8f8e-7d7c-7b7a6f6d6e6d'
     server.groups.remove_user(mygroup, '9f9e9d9c-8b8a-8f8e-7d7c-7b7a6f6d6e6d')

```

<br>   
<br>

---

## Jobs

Using the TSC library, you can get information about an asynchronous process (or *job*) on the server. These jobs can be created when Tableau runs certain tasks that could be long running, such as importing or synchronizing users from Active Directory, or running an extract refresh. For example, the REST API methods to create or update groups, to run an extract refresh task, or to publish workbooks can take an `asJob` parameter (`asJob-true`) that creates a background process (the *job*) to complete the call. Information about the asynchronous job is returned from the method.

If you have the identifer of the job, you can use the TSC library to find out the status of the asynchronous job.

The job properties are defined in the `JobItem` class. The class corresponds to the properties for jobs you can access using the Tableau Server REST API. The job methods are based upon the endpoints for jobs in the REST API and operate on the `JobItem` class.


### JobItem class

```py
JobItem(id, type, created_at, started_at=None, completed_at=None, finish_code=0)

```

The `JobItem` class contains information about the specified job running on Tableau Server. The `JobItem` class defines the information you can query from Tableau Server. The class members correspond to the attributes of a server response payload.

Source file: models/job_item.py

**Attributes**  

Name  |  Description
:--- | :---  
`id`  |  The `id` of the job. 
`type` | The type of task. The types correspond to the job type categories listed for the [Query Job](https://onlinehelp.tableau.com/current/api/rest_api/en-us/REST/rest_api_ref.htm#query_job){:target="_blank"} REST API. 
`created_at` | The time the job was created.
`started_at` | The time the job started. 
`completed_at` | The time the job finished. 
`finish_code` | The return code from job. 


### Jobs methods


The Jobs methods are based upon the endpoints for jobs in the REST API and operate on the `JobItem` class.


Source files: server/endpoint/jobs_endpoint.py

<br>
<br>  


#### jobs.get


```py
jobs.get(job_id)

```

Gets information about the specified job. 

REST API: [Query Job](https://onlinehelp.tableau.com/current/api/rest_api/en-us/REST/rest_api_ref.htm#query_job){:target="_blank"}


**Parameters**

Name | Description  
:--- | :--- 
`job_id`  |  The `job_id` specifies the id of the job that is returned from an asynchronous task, such as extract refresh, or an import or update to groups using Active Directory




**Exceptions**

Error | Description  
:--- | :--- 
`404018 Resource Not Found` |  Raises an error if the `job_id` is not found.


**Returns**

Returns the `JobItem` requested.


**Example**

```py
#  Query a Job

# import tableauserverclient as TSC
# tableau_auth = TSC.TableauAuth('USERNAME', 'PASSWORD')
# server = TSC.Server('https://SERVERURL')

  with server.auth.sign_in(tableau_auth):

     # get the id of the job from response to extract refresh task,
     # or another asynchronous REST API call. 
     # in this case, "576b616d-341a-4539-b32c-1ed0eb9db548"


    myJobId = '576b616d-341a-4539-b32c-1ed0eb9db548'
    jobinfo = server.jobs.get(myJobID)

    print(jobinfo)

    # <Job#576b616d-341a-4539-b32c-1ed0eb9db548 RefreshExtract created_at(2018-04-10T23:43:21Z) started_at(2018-04-10T23:43:25Z) completed_at(2018-04-10T23:43:26Z) finish_code(1)> 
  

    

```


<br>
<br>

---

## Projects

Using the TSC library, you can get information about all the projects on a site, or you can create, update projects, or remove projects.

The project resources for Tableau are defined in the `ProjectItem` class. The class corresponds to the project resources you can access using the Tableau Server REST API. The project methods are based upon the endpoints for projects in the REST API and operate on the `ProjectItem` class.





<br>  

### ProjectItem class  

```py

ProjectItem(name, description=None, content_permissions=None,  parent_id=None)

```
The project resources for Tableau are defined in the `ProjectItem` class. The class corresponds to the project resources you can access using the Tableau Server REST API. 

**Attributes**  

Name  |  Description
:--- | :---  
`content_permissions`  |  Sets or shows the permissions for the content in the project. The options are either `LockedToProject` or `ManagedByOwner`.
`name` | Name of the project.
`description` | The description of the project. 
`id`  | The project id.
`parent_id` | The id of the parent project. Use this option to create project hierarchies. For information about managing projects, project hierarchies, and permissions, see [Use Projects to Manage Content Access](https://onlinehelp.tableau.com/current/server/en-us/projects.htm){:target="_blank"}.



Source file: models/project_item.py  


#### ProjectItem.ContentPermissions

The `ProjectItem` class has a sub-class that defines the permissions for the project (`ProjectItem.ContentPermissions`).  The options are `LockedToProject` and `ManagedByOwner`.  For information on these content permissions, see [Lock Content Permissions to the Project](https://onlinehelp.tableau.com/current/api/rest_api/en-us/REST/rest_api_ref.htm#create_project){:target="_blank"}.   

Name | Description   
:--- | :---   
`ProjectItem.ContentPermissions.LockedToProject`    |     Locks all content permissions to the project.     
`ProjectItem.ContentPermissions.ManagedByOwner`  |  Users can manage permissions for content that they own. This is the default.   

**Example**

```py  

# import tableauserverclient as TSC
# server = TSC.Server('https://MY-SERVER')
# sign in, etc


locked_true = TSC.ProjectItem.ContentPermissions.LockedToProject
print(locked_true)
# prints 'LockedToProject'

by_owner = TSC.ProjectItem.ContentPermissions.ManagedByOwner
print(by_owner)
# prints 'ManagedByOwner'


# pass the content_permissions to new instance of the project item. 
new_project = TSC.ProjectItem(name='My Project', content_permissions=by_owner, description='Project example')

```

<br>
<br>

###  Project methods  

The project methods are based upon the endpoints for projects in the REST API and operate on the `ProjectItem` class.


Source files: server/endpoint/projects_endpoint.py

<br>
<br>


#### projects.create

```py
projects.create(project_item)
```  


Creates a project on the specified site.

To create a project, you first create a new instance of a `ProjectItem` and pass it to the create method. To specify the site to create the new project, create a `TableauAuth` instance using the content URL for the site (`site_id`), and sign in to that site.  See the [TableauAuth class](#tableauauth-class).  


REST API: [Create Project](https://onlinehelp.tableau.com/current/api/rest_api/en-us/REST/rest_api_ref.htm#create_project){:target="_blank"}  

**Parameters**

Name | Description
:--- | :--- 
`project_item` | Specifies the properties for the project. The `project_item` is the request package. To create the request package, create a new instance of `ProjectItem`. 


**Returns**
Returns the new project item.  



**Example**

```py
import tableauserverclient as TSC
tableau_auth = TSC.TableauAuth('USERNAME', 'PASSWORD', site_id='CONTENTURL')
server = TSC.Server('https://SERVER')

with server.auth.sign_in(tableau_auth): 
    # create project item
    new_project = TSC.ProjectItem(name='Example Project', content_permissions='LockedToProject', description='Project created for testing')
    # create the project 
    new_project = server.projects.create(new_project)

```

<br>
<br>  


#### projects.get

```py
projects.get()  

```

Return a list of project items for a site. 


To specify the site, create a `TableauAuth` instance using the content URL for the site (`site_id`), and sign in to that site.  See the [TableauAuth class](#tableauauth-class).  

REST API: [Query Projects](https://onlinehelp.tableau.com/current/api/rest_api/en-us/REST/rest_api_ref.htm#query_projects){:target="_blank"}  


**Parameters**  

None.

**Returns**  

Returns a list of all `ProjectItem` objects and a `PaginationItem`. Use these values to iterate through the results.
 


 **Example**  

```py    
import tableauserverclient as TSC  
tableau_auth = TSC.TableauAuth('USERNAME', 'PASSWORD', site_id='CONTENTURL')  
server = TSC.Server('https://SERVER')  

with server.auth.sign_in(tableau_auth): 
        # get all projects on site
        all_project_items, pagination_item = server.projects.get()
        print([proj.name for proj in all_project_items])

```

<br>
<br>  


#### projects.update

```py
projects.update(project_item)
```

Modify the project settings. 

You can use this method to update the project name, the project description, or the project permissions. To specify the site, create a `TableauAuth` instance using the content URL for the site (`site_id`), and sign in to that site.  See the [TableauAuth class](#tableauauth-class).   

REST API: [Update Project](https://onlinehelp.tableau.com/current/api/rest_api/en-us/REST/rest_api_ref.htm#update_project){:target="_blank"}  

**Parameters**

Name  |  Description  
:--- | :---  
`project_item` |  The project item object must include the project ID. The values in the project item override the current project settings. 


**Exceptions**  

Error   |  Description     
 :--- | : ---    
`Project item missing ID.`  | Raises an exception if the project item does not have an ID. The project ID is sent to the server as part of the URI. 


**Returns**

Returns the updated project information. 

See [ProjectItem class](#projectitem-class)

**Example**  

```py
# import tableauserverclient as TSC
# server = TSC.Server('https://MY-SERVER')
# sign in, etc

  ...
  # get list of projects
  all_project_items, pagination_item = server.projects.get()
  

  # update project item #7 with new name, etc.
  my_project = all_projects[7]
  my_project.name ='New name'
  my_project.description = 'New description'      
  
  # call method to update project      
  updated_project = server.projects.update(my_project)
 

  

```
<br>
<br> 
  

#### projects.delete

```py
projects.delete(project_id)
```

Deletes a project by ID.


To specify the site, create a `TableauAuth` instance using the content URL for the site (`site_id`), and sign in to that site.  See the [TableauAuth class](#tableauauth-class).  


REST API: [Delete Project](https://onlinehelp.tableau.com/current/api/rest_api/en-us/REST/rest_api_ref.htm#delete_project){:target="_blank"}  


**Parameters**

Name  |  Description  
:--- | :---  
`project_id`   | The ID of the project to delete. 

  


**Exceptions**    

Error  |  Description  
:--- | :---  
`Project ID undefined.`  |  Raises an exception if the project item does not have an ID. The project ID is sent to the server as part of the URI. 


**Example**  
 
```py
# import tableauserverclient as TSC  
# server = TSC.Server('https://MY-SERVER')  
# sign in, etc.  

 server.projects.delete('1f2f3e4e-5d6d-7c8c-9b0b-1a2a3f4f5e6e')

```  


<br>
<br>  

---

## Requests

The TSC library provides a `RequestOptions` class that you can use to filter results returned from the server. 

You can use the `Sort` and `RequestOptions` classes to filter and sort the following endpoints:

- Users
- Datasources
- Groups
- Workbooks
- Views 


You can use the `ImageRequestOptions` and `PDFRequestOptions` to set options for views returned as images and PDF files. 

For more information about filtering and sorting, see [Filter and Sort](filter-sort). 
 

<br> 



### RequestOptions class

```py  
RequestOptions(pagenumber=1, pagesize=100)

```



**Attributes**

Name  |  Description  
:--- | :---  
`pagenumber` | The page number of the returned results. The default value is 1.
`pagesize` |  The number of items to return with each page (the default value is 100).
`sort()`      | Returns a iterable set of `Sort` objects. 
`filter()` | Returns an iterable set of `Filter` objects. 

<br>
<br>



#### RequestOptions.Field class

The `RequestOptions.Field` class corresponds to the fields used in filter expressions in the Tableau REST API. For more information, see [Filtering and Sorting](https://onlinehelp.tableau.com/current/api/rest_api/en-us/REST/rest_api_concepts_filtering_and_sorting.htm){:target="_blank"} in the Tableau REST API.  

**Attributes**  

**Attributes**  

Field  |  Description
:--- | :---  
`CreatedAt` |  Same as 'createdAt' in the REST API. TSC. `RequestOptions.Field.CreatedAt`
`LastLogin` | Same as 'lastLogin' in the REST API.  `RequestOptions.Field.LastLogin`
`Name` | Same as 'name' in the REST API.  `RequestOptions.Field.Name`
`OwnerName` | Same as 'ownerName' in the REST API.  `RequestOptions.Field.OwnerName`
`SiteRole` | Same as 'siteRole' in the REST API.  `RequestOptions.Field.SiteRole`
`Tags` | Same as 'tags' in the REST API.  `RequestOptions.Field.Tags`
`UpdatedAt` | Same as 'updatedAt' in the REST API.  `RequestOptions.Field.UpdatedAt`


<br>
<br>



#### RequestOptions.Operator class

Specifies the operators you can use to filter requests.


**Attributes**  

Operator  |  Description
:--- | :---  
`Equals` | Sets the operator to equals (same as `eq` in the REST API). `TSC.RequestOptions.Operator.Equals`
`GreaterThan` |  Sets the operator to greater than (same as `gt` in the REST API). `TSC.RequestOptions.Operator.GreaterThan`
`GreaterThanOrEqual` | Sets the operator to greater than or equal (same as `gte` in the REST API). `TSC.RequestOptions.Operator.GreaterThanOrEqual`
`LessThan` | Sets the operator to less than (same as `lt` in the REST API). `TSC.RequestOptions.Operator.LessThan`
`LessThanOrEqual` | Sets the operator to less than or equal (same as `lte` in the REST API). `TSC.RequestOptions.Operator.LessThanOrEqual`
`In` | Sets the operator to in (same as `in` in the REST API). `TSC.RequestOptions.Operator.In`

<br>
<br>  



#### RequestOptions.Direction class

Specifies the direction to sort the returned fields.


**Attributes**  

Name  |  Description
:--- | :---  
`Asc` | Sets the sort direction to ascending (`TSC.RequestOptions.Direction.Asc`)
`Desc`  |  Sets the sort direction to descending (`TSC.RequestOptions.Direction.Desc`). 

<br>
<br>

### CSVRequestOptions class

```py
CSVRequestOptions()
```
Use this class to specify view filters to be applied when the CSV data is generated. See `views.populate_csv`.

**Example**

```py
# import tableauserverclient as TSC
# server = TSC.Server('https://MY-SERVER')
# sign in, get a specific view, etc.

# set view filters
csv_req_option = TSC.CSVRequestOptions()
csv_req_option.vf('Region', 'South')
csv_req_option.vf('Category', 'Furniture')

# retrieve the csv data for the view
server.views.populate_csv(view_item, csv_req_option)
```

### ImageRequestOptions class

```py  
ImageRequestOptions(imageresolution=None)
```
Use this class to specify the resolution of the view returned as an image. You can also use this class to specify view filters to be applied when the image is generated. See `views.populate_image`. 

**Attributes**

Name  |  Description  
:--- | :---  
`imageresolution` | The resolution of the view returned as an image. You set this option with the `Resolution` class. If unspecified, the `views.populate_image` method returns an image with standard resolution (the width of the returned image is 784 pixels). If you set this parameter value to high (`Resolution.High`), the width of the returned image is 1568 pixels. For both resolutions, the height varies to preserve the aspect ratio of the view.

**View Filters**

You can use the `vf('filter_name', 'filter_value')` method to add view filters. When the image is generated, the specified filters will be applied to the view.

**Example**

```py
# import tableauserverclient as TSC  
# server = TSC.Server('https://MY-SERVER')  
# sign in, get a specific view, etc.  

# set the image request option 
image_req_option = TSC.ImageRequestOptions(imageresolution=TSC.ImageRequestOptions.Resolution.High)

# (optional) set a view filter
image_req_option.vf('Category', 'Furniture')

# retrieve the image for the view
server.views.populate_image(view_item, image_req_option)

```

### PDFRequestOptions class

```py  
PDFRequestOptions(page_type=None, orientation=None)
```
Use this class to specify the format of the PDF that is returned for the view. See `views.populate_pdf`. 

**Attributes**

Name  |  Description  
:--- | :---  
`page_type` | The type of page returned in PDF format for the view. The page_type is set using the `PageType` class: <br> `PageType.A3`<br> `PageType.A4`<br> `PageType.A5`<br> `PageType.B5`<br> `PageType.Executive`<br> `PageType.Folio`<br>  `PageType.Ledger`<br> `PageType.Legal`<br> `PageType.Letter`<br> `PageType.Note`<br> `PageType.Quarto`<br> `PageType.Tabloid`
`orientation` | The orientation of the page. The options are portrait and landscape. The options are set using the `Orientation` class: <br>`Orientation.Portrait`<br> `Orientation.Landscape`

**View Filters**
You can use the `vf('filter_name', 'filter_value')` method to add view filters. When the PDF is generated, the specified filters will be applied to the view.

**Example**

```py
# import tableauserverclient as TSC  
# server = TSC.Server('https://MY-SERVER')  
# sign in, get a specific view, etc.  

# set the PDF request options
pdf_req_option = TSC.PDFRequestOptions(page_type=TSC.PDFRequestOptions.PageType.A4, orientation=TSC.PDFRequestOptions.Orientation.Landscape)

# (optional) set a view filter
pdf_req_option.vf('Region', 'West')

# retrieve the PDF for a view
server.views.populate_pdf(view_item, pdf_req_option)

```


<br>
<br>  

---

## Schedules 

Using the TSC library, you can schedule extract refresh or subscription tasks on Tableau Server. You can also get and update information about the scheduled tasks, or delete scheduled tasks. 

If you have the identifer of the job, you can use the TSC library to find out the status of the asynchronous job.

The schedule properties are defined in the `ScheduleItem` class. The class corresponds to the properties for schedules you can access in Tableau Server or by using the Tableau Server REST API. The Schedule methods are based upon the endpoints for jobs in the REST API and operate on the `JobItem` class.


### ScheduleItem class

```py
ScheduleItem(name, priority, schedule_type, execution_order, interval_item)

```

The `ScheduleItem` class contains information about the specified schedule running on Tableau Server. The `ScheduleItem` class defines the information you can query and set. The class members correspond to the attributes of a server response payload.

Source file: models/schedule_item.py

**Attributes**  

Name  |  Description
:--- | :---  
`name`  |  The `name` of the schedule. 
`id` | The identifier for the schedule. Use the `schedules.get()` method to get the identifiers of the schedules on the server. 
`schedule_type` | The type of task. The types are either an `Extract` for an extract refresh task or a `Subscription` for a scheduled subscription. 
`execution_order` | Specifies how the scheduled task should run. The choices are `Parallel`which uses all available background processes for this scheduled task, or `Serial`, which limits this schedule to one background process. 
`interval_item` | Specifies the frequency that the scheduled task should run. The `interval_item` is an instance of the `IntervalItem` class. The `interval_item` has properties for frequency (hourly, daily, weekly, monthly), and what time and date the scheduled item runs. You set this value by declaring an `IntervalItem` object that is one of the following: `HourlyInterval`, `DailyInterval`, `WeeklyInterval`, or `MonthlyInterval`.  
 

#### IntervalItem class
This class sets the frequency and start time of the scheduled item. This class contains the classes for the hourly, daily, weekly, and monthly intervals. This class mirrors the options you can set using the REST API and the Tableau Server interface. 

**Attributes**  

Name  |  Description
:--- | :---  
`HourlyInterval`  | Runs scheduled item hourly. To set the hourly interval, you create an instance of the `HourlyInterval` class and assign the following values: `start_time`, `end_time`, and `interval_value`. To set the `start_time` and `end_time`, assign the time value using this syntax: `start_time=time(`*hour*`,` *minute*`)` and `end_time=time(`*hour*`,` *minute*`)`. The *hour* is specified in 24 hour time. The `interval_value` specifies how often the to run the task within the start and end time. The options are expressed in hours. For example, `interval_value=.25` is every 15 minutes. The values are `.25`, `.5`, `1`, `2`, `4`, `6`, `8`, `12`.  
`DailyInterval`  | Runs the scheduled item daily. To set the daily interval, you create an instance of the `DailyInterval` and assign the `start_time`. The start time uses the syntax `start_time=time(`*hour*`,` *minute*`)`. 
`WeeklyInterval`  |  Runs the scheduled item once a week. To set the weekly interval, you create an instance of the `WeeklyInterval` and assign the start time and multiple instances for the `interval_value` (days of week and start time). The start time uses the syntax `time(`*hour*`,` *minute*`)`. The `interval_value` is the day of the week, expressed as a `IntervalItem`. For example `TSC.IntervalItem.Day.Monday` for Monday. 
`MonthlyInterval`  |  Runs the scheduled item once a month. To set the monthly interval, you create an instance of the `MonthlyInterval` and assign the start time and day. The 




### Schedule methods 

The schedule methods are based upon the endpoints for schedules in the REST API and operate on the `ScheduleItem` class.


Source files: server/endpoint/schedules_endpoint.py

#### schedule.create

```py
schedule.create(schedule_item)
```
Creates a new schedule for an extract refresh or a subscription.  


REST API: [Create Schedule](https://onlinehelp.tableau.com/current/api/rest_api/en-us/REST/rest_api_ref.htm#create_schedule){:target="_blank"}  



**Parameters**  
  
Name  |  Description  
:--- | :---  
`schedule_item` | The settings for the schedule that you want to create. You need to create an instance of `schedule_item` and pass it to the `create` method. The `schedule_item` includes the `interval_item` which specifies the frequency, or interval, that the schedule should run. See `ScheduleItem` and `IntervalItem`. 


**Returns**  

Returns a new instance of `schedule_item`.

**Exceptions**

Error  |  Description  
:--- | :---  
`Interval item must be defined.`  |  Raises an exception if the `schedule_item.interval_item` is not specified. The interval item specifies whether the interval is hourly, daily, weekly, or monthly. 


**Example**

```py
import tableauserverclient as TSC
# sign in, etc. 
 # Create an interval to run every 2 hours between 2:30AM and 11:00PM
        hourly_interval = TSC.HourlyInterval(start_time=time(2, 30),
                                             end_time=time(23, 0),
                                             interval_value=2)
 # Create schedule item
        hourly_schedule = TSC.ScheduleItem("Hourly-Schedule", 50, TSC.ScheduleItem.Type.Extract, TSC.ScheduleItem.ExecutionOrder.Parallel, hourly_interval)
 # Create schedule 
        hourly_schedule = server.schedules.create(hourly_schedule)                                  
```
<br>
<br>  


#### schedule.delete

```py
schedule.delete(schedule_id)
``` 

Deletes an existing schedule for an extract refresh or a subscription.  


REST API: [Delete Schedule](https://onlinehelp.tableau.com/current/api/rest_api/en-us/REST/rest_api_ref.htm#delete_schedule){:target="_blank"}  



**Parameters**  
  
Name  |  Description  
:--- | :---  
`schedule_id` | The identifier (`schedule_item.id`) of the schedule to delete. Use the `schedule.get()` method to get the identifiers of the schedules on the server. 


**Returns**  

None.

**Exceptions**

Error  |  Description  
:--- | :---  
`Schedule ID undefined`  |  The identifier is not a valid identifier for a schedule on the server. 


#### schedule.get

```py
schedule.get([req_options=None])
``` 

Returns all schedule items from the server.  


REST API: [Query Schedules](https://onlinehelp.tableau.com/current/api/rest_api/en-us/REST/rest_api_ref.htm#query_schedules){:target="_blank"}  



**Parameters**  
  
Name  |  Description  
:--- | :---  
`req_options` | (Optional) To filter the return items, you can specify request options. See Requests and . 

#### schedule.update

<br>
<br>  


**Hourly schedule example**
```py
import tableauserverclient as TSC
# sign in, etc. 
 # Create an interval to run every 2 hours between 2:30AM and 11:00PM
        hourly_interval = TSC.HourlyInterval(start_time=time(2, 30),
                                             end_time=time(23, 0),
                                             interval_value=2)
 # Create schedule item
        hourly_schedule = TSC.ScheduleItem("Hourly-Schedule", 50, TSC.ScheduleItem.Type.Extract, TSC.ScheduleItem.ExecutionOrder.Parallel, hourly_interval)
 # Create schedule 
        hourly_schedule = server.schedules.create(hourly_schedule)                                  
```

**Daily schedule example**
```py
import tableauserverclient as TSC
# sign in, etc. 
 # Create a daily interval to run every day at 12:30AM
        Daily_interval = TSC.DailyInterval(start_time=time(0, 30))
 # Create schedule item using daily interval
        daily_schedule = TSC.ScheduleItem("Daily-Schedule", 60, TSC.ScheduleItem.Type.Subscription, TSC.ScheduleItem.ExecutionOrder.Serial, daily_interval)
 # Create daily schedule 
        daily_schedule = server.schedules.create(daily_schedule)
    
```

**Weekly schedule example**
```py
import tableauserverclient as TSC
# sign in, etc. 
 # Create a weekly interval to run every Monday, Wednesday, and Friday at 7:15PM
        weekly_interval = TSC.WeeklyInterval(time(19, 15),
                                             TSC.IntervalItem.Day.Monday,
                                             TSC.IntervalItem.Day.Wednesday,
                                             TSC.IntervalItem.Day.Friday)
 # Create schedule item using weekly interval
        weekly_schedule = TSC.ScheduleItem("Weekly-Schedule", 70,
                                          TSC.ScheduleItem.Type.Extract, 
                                          TSC.ScheduleItem.ExecutionOrder.Serial, weekly_interval)
 # Create weekly schedule 
        weekly_schedule = server.schedules.create(weekly_schedule)

```

**Monthly schedule example**
```py
import tableauserverclient as TSC
# sign in, etc. 
 # Create a monthly interval to run on the 15th of every month at 11:30PM
        monthly_interval = TSC.MonthlyInterval(start_time=time(23, 30),
                                               interval_value=15)
 # Create schedule item using monthly interval
        monthly_schedule = TSC.ScheduleItem("Monthly-Schedule", 80,
                                           TSC.ScheduleItem.Type.Subscription
                                           TSC.ScheduleItem.ExecutionOrder.Parallel, monthly_interval)
 # Create monthly schedule
        monthly_schedule = server.schedules.create(monthly_schedule)
```



<br>
<br>  

---


## Server

In the Tableau REST API, the server (`https://MY-SERVER/`) is the base or core of the URI that makes up the various endpoints or methods for accessing resources on the server (views, workbooks, sites, users, data sources, etc.) 
The TSC library provides a `Server` class that represents the server. You create a server instance to sign in to the server and to call the various methods for accessing resources.  


<br>
<br>  


### Server class

```py
Server(server_address)
```
The `Server` class contains the attributes that represent the server on Tableau Server. After you create an instance of the `Server` class, you can sign in to the server and call methods to access all of the resources on the server.   

**Attributes**

Attribute | Description
:--- | :---
`server_address`  |  Specifies the address of the Tableau Server or Tableau Online (for example, `https://MY-SERVER/`).  
`version`   |  Specifies the version of the REST API to use (for example, `'2.5'`). When you use the TSC library to call methods that access Tableau Server, the `version` is passed to the endpoint as part of the URI (`https://MY-SERVER/api/2.5/`). Each release of Tableau Server supports specific versions of the REST API. New versions of the REST API are released with Tableau Server. By default, the value of `version` is set to `'2.3'`, which corresponds to Tableau Server 10.0.  You can view or set this value. You might need to set this to a different value, for example, if you want to access features that are supported by the server and a later version of the REST API.  For more information, see [REST API Versions](https://onlinehelp.tableau.com/current/api/rest_api/en-us/REST/rest_api_concepts_versions.htm){:target="_blank"}  



**Example**

```py
import tableauserverclient as TSC


# create a instance of server 
server = TSC.Server('https://MY-SERVER')

# sign in, etc.

# change the REST API version to match the server
server.use_server_version()

# or change the REST API version to match a specific version 
# for example, 2.8
# server.version = '2.8'  

```

#### Server.*Resources*  

When you create an instance of the `Server` class, you have access to the resources on the server after you sign in. You can select these resources and their methods as members of the class, for example: `server.views.get()`  



Resource   |  Description     
 :--- | : ---    
*server*.auth   |   Sets authentication for sign in and sign out. See [Auth](#authentication)  |
*server*.views  |   Access the server views and methods.  See [Views](#views)  
*server*.users  |   Access the user resources and methods.  See [Users](#users)  
*server*.sites  |   Access the sites.  See [Sites](#sites)  
*server*.groups   | Access the groups resources and methods. See [Groups](#groups) 
*server*.jobs  | Access the jobs resources and methods. See [Jobs](#jobs)  
*server*.workbooks  |  Access the resources and methods for workbooks. See [Workbooks](#workbooks)
*server*.datasources  |  Access the resources and methods for data sources. See [Data Sources](#data-sources)
*server*.projects  |   Access the resources and methods for projects. See [Projects](#projects)
*server*.schedules  |  Access the resources and methods for schedules. See [Schedules](#schedules)
*server*.subscriptions | Access the resources and methods for subscriptions. See [Subscriptions](#subscriptions)
*server*.server_info  |  Access the resources and methods for server information. See [ServerInfo class](#serverinfoitem-class) 

<br>
<br>

#### Server.PublishMode

The `Server` class has `PublishMode` class that enumerates the options that specify what happens when you publish a workbook or data source. The options are `Overwrite`,  `Append`, or `CreateNew`. 


**Properties**  

Resource   |  Description     
 :--- | : ---  
`PublishMode.Overwrite`  | Overwrites the workbook or data source. 
`PublishMode.Append` |  Appends to the workbook or data source.
`PublishMode.CreateNew` |  Creates a new workbook or data source.  


**Example**

```py
 import tableauserverclient as TSC
 # login, etc.

 print(TSC.Server.PublishMode.Overwrite)
 # prints 'Overwrite'
 
 overwrite_true = TSC.Server.PublishMode.Overwrite

 ...

 # pass the PublishMode to the publish workbooks method
 new_workbook = server.workbooks.publish(new_workbook, args.filepath, overwrite_true)


```


<br>
<br>


### ServerInfoItem class

```py
ServerInfoItem(product_version, build_number, rest_api_version)
```
The `ServerInfoItem` class contains the build and version information for Tableau Server. The server information is accessed with the `server_info.get()` method, which returns an instance of the `ServerInfo` class. 

**Attributes**  

Name  |  Description  
:--- | :---    
`product_version`  |  Shows the version of the Tableau Server or Tableau Online (for example, 10.2.0).   
`build_number`   |  Shows the specific build number (for example, 10200.17.0329.1446).
`rest_api_version`  |  Shows the supported REST API version number. Note that this might be different from the default value specified for the server, with the `Server.version` attribute. To take advantage of new features, you should query the server and set the `Server.version` to match the supported REST API version number.    


<br>
<br>


### ServerInfo methods

The TSC library provides a method to access the build and version information from Tableau Server.   

<br>   

#### server_info.get

```py
server_info.get()
 
```
Retrieve the build and version information for the server.  

This method makes an unauthenticated call, so no sign in or authentication token is required.  

REST API: [Server Info](https://onlinehelp.tableau.com/current/api/rest_api/en-us/REST/rest_api_ref.htm#server_info){:target="_blank"}   
  
**Parameters**  
 None 
 
**Exceptions**

Error  |  Description  
:--- | :---  
`404003	UNKNOWN_RESOURCE`  |  Raises an exception if the server info endpoint is not found. 

**Example**

```py
import tableauserverclient as TSC

# create a instance of server 
server = TSC.Server('https://MY-SERVER')

# set the version number > 2.3 
# the server_info.get() method works in 2.4 and later
server.version = '2.5'

s_info = server.server_info.get()
print("\nServer info:")
print("\tProduct version: {0}".format(s_info.product_version))
print("\tREST API version: {0}".format(s_info.rest_api_version))
print("\tBuild number: {0}".format(s_info.build_number))

``` 


<br>
<br>

--- 

## Sites

Using the TSC library, you can query a site or sites on a server, or create or delete a site on the server.

The site resources for Tableau Server and Tableau Online are defined in the `SiteItem` class. The class corresponds to the site resources you can access using the Tableau Server REST API. The site methods are based upon the endpoints for sites in the REST API and operate on the `SiteItem` class.

<br>   
<br> 

### SiteItem class

```py
SiteItem(name, content_url, admin_mode=None, user_quota=None, storage_quota=None,
                 disable_subscriptions=False, subscribe_others_enabled=True, revision_history_enabled=False)
```

The `SiteItem` class contains the members or attributes for the site resources on Tableau Server or Tableau Online. The `SiteItem` class defines the information you can request or query from Tableau Server or Tableau Online. The class members correspond to the attributes of a server request or response payload.

**Attributes**

Attribute | Description
:--- | :---
`name` | The name of the site. The name of the default site is "".  
`content_url` | The path to the site.  
`admin_mode` | (Optional) For Tableau Server only. Specify `ContentAndUsers` to allow site administrators to use the server interface and **tabcmd** commands to add and remove users. (Specifying this option does not give site administrators permissions to manage users using the REST API.) Specify `ContentOnly` to prevent site administrators from adding or removing users. (Server administrators can always add or remove users.)
`user_quota`| (Optional) Specifies the maximum number of users for the site. If you do not specify this value, the limit depends on the type of licensing configured for the server. For user-based license, the maximum number of users is set by the license. For core-based licensing, there is no limit to the number of users. If you specify a maximum value, only licensed users are counted and server administrators are excluded.
`storage_quota` | (Optional) 	Specifies the maximum amount of space for the new site, in megabytes. If you set a quota and the site exceeds it, publishers will be prevented from uploading new content until the site is under the limit again.
`disable_subscriptions` | (Optional) Specify `true` to prevent users from being able to subscribe to workbooks on the specified site. The default is `false`.  
`subscribe_others_enabled` | (Optional) Specify `false` to prevent server administrators, site administrators, and project or content owners from being able to subscribe other users to workbooks on the specified site. The default is `true`. 
`revision_history_enabled` |  (Optional) Specify `true` to enable revision history for content resources (workbooks and datasources). The default is `false`.   
`revision_limit` | (Optional) Specifies the number of revisions of a content source (workbook or data source) to allow. On Tableau Server, the default is 25.   
`state` | Shows the current state of the site (`Active` or `Suspended`). 


**Example**

```py

# create a new instance of a SiteItem

new_site = TSC.SiteItem(name='Tableau', content_url='tableau', admin_mode='ContentAndUsers', user_quota=15, storage_quota=1000, disable_subscriptions=True)

```

Source file: models/site_item.py  

<br>
<br>  


### Site methods

The TSC library provides methods that operate on sites for Tableau Server and Tableau Online. These methods correspond to endpoints or methods for sites in the Tableau REST API.   


Source file: server/endpoint/sites_endpoint.py  

<br>
<br> 

#### sites.create

```py
sites.create(site_item)
```

Creates a new site on the server for the specified site item object. 

Tableau Server only. 


REST API: [Create Site](https://onlinehelp.tableau.com/current/api/rest_api/en-us/REST/rest_api_ref.htm#create_site){:target="_blank"}  



**Parameters**  
  
Name  |  Description  
:--- | :---  
`site_item` | The settings for the site that you want to create. You need to create an instance of `SiteItem` and pass it to the `create` method.


**Returns**  

Returns a new instance of `SiteItem`.


**Example**

```py
import tableauserverclient as TSC

# create an instance of server 
server = TSC.Server('https://MY-SERVER')

# create shortcut for admin mode
content_users=TSC.SiteItem.AdminMode.ContentAndUsers

# create a new SiteItem
new_site = TSC.SiteItem(name='Tableau', content_url='tableau', admin_mode=content_users, user_quota=15, storage_quota=1000, disable_subscriptions=True)

# call the sites create method with the SiteItem
new_site = server.sites.create(new_site)
```
<br>
<br>  

#### sites.get

```py
sites.get()
```

Queries all the sites on the server. 


REST API: [Query Sites](https://onlinehelp.tableau.com/current/api/rest_api/en-us/REST/rest_api_ref.htm#query_sites){:target="_blank"}  


**Parameters**

 None.

**Returns**  
 
Returns a list of all `SiteItem` objects and a `PaginationItem`. Use these values to iterate through the results. 


**Example**

```py
# import tableauserverclient as TSC
# server = TSC.Server('https://MY-SERVER')
# sign in, etc.

  # query the sites
  all_sites, pagination_item = server.sites.get()

  # print all the site names and ids
  for site in all_sites:
       print(site.id, site.name, site.content_url, site.state)


```

<br>
<br>



#### sites.get_by_id

```py
sites.get_by_id(site_id)
```

Queries the site with the given ID.


REST API: [Query  Site](https://onlinehelp.tableau.com/current/api/rest_api/en-us/REST/rest_api_ref.htm#query_site){:target="_blank"}    

**Parameters**  

Name  |  Description  
:--- | :---  
`site_id`  | The id for the site you want to query. 


**Exceptions**  

Error   |  Description     
 :--- | : ---    
`Site ID undefined.` | Raises an error if an id is not specified. 


**Returns**  

Returns the `SiteItem`.  
  

**Example**   

```py

# import tableauserverclient as TSC
# server = TSC.Server('https://MY-SERVER')
# sign in, etc.

 a_site = server.sites.get_by_id('9a8b7c6d-5e4f-3a2b-1c0d-9e8f7a6b5c4d')
 print("\nThe site with id '9a8b7c6d-5e4f-3a2b-1c0d-9e8f7a6b5c4d' is: {0}".format(a_site.name)) 

```

<br>
<br>

#### sites.get_by_name

```py
sites.get_by_name(site_name)
```

Queries the site with the specified name.


REST API: [Query  Site](https://onlinehelp.tableau.com/current/api/rest_api/en-us/REST/rest_api_ref.htm#query_site){:target="_blank"}    

**Parameters**  

Name  |  Description  
:--- | :---  
`site_name`  | The name of the site you want to query. 


**Exceptions**  

Error   |  Description     
 :--- | : ---    
`Site Name undefined.` | Raises an error if an name is not specified. 


**Returns**  

Returns the `SiteItem`.  
  

**Example**   

```py

# import tableauserverclient as TSC
# server = TSC.Server('https://MY-SERVER')
# sign in, etc.

 a_site = server.sites.get_by_name('MY_SITE')


```

<br>
<br>



#### sites.update

```py
sites.update(site_item)
```

Modifies the settings for site. 


The site item object must include the site ID and overrides all other settings.


REST API: [Update Site](https://onlinehelp.tableau.com/current/api/rest_api/en-us/REST/rest_api_ref.htm#update_site){:target="_blank"}  


**Parameters**  

Name  |  Description  
:--- | :---  
`site_item` |  The site item that you want to update. The settings specified in the site item override the current site settings.  


**Exceptions**

Error | Description
:--- | :---  
`Site item missing ID.` |    The site id must be present and must match the id of the site you are updating.   
`You cannot set admin_mode to ContentOnly and also set a user quota`  |  To set the `user_quota`, the `AdminMode` must be set to `ContentAndUsers`


**Returns**  

Returns the updated `site_item`.  


**Example**  

```py
...

# make some updates to an existing site_item
site_item.name ="New name"

# call update
site_item = server.sites.update(site_item)

...
```

<br>
<br>




#### sites.delete


```py
Sites.delete(site_id)
```

Deletes the specified site.


REST API: [Delete Site](https://onlinehelp.tableau.com/current/api/rest_api/en-us/REST/rest_api_ref.htm#Delete_Site27){:target="_name"}  


**Parameters**
  
Name   |  Description     
 :--- | : ---    
`site_id`    |       The id of the site that you want to delete.   

 

**Exceptions**

Error  |  Description  
:---  | :---   
`Site ID Undefined.`   |    The site id must be present and must match the id of the site you are deleting.   


  
**Example**  

```py

# import tableauserverclient as TSC
# server = TSC.Server('https://MY-SERVER')
# sign in, etc.

server.sites.delete('9a8b7c6d-5e4f-3a2b-1c0d-9e8f7a6b5c4d')

```

<br>
<br>

---  


## Sort

The `Sort` class is used with request options (`RequestOptions`) where you can filter and sort on the results returned from the server. 

You can use the sort and request options to filter and sort the following endpoints:

- Users
- Datasources
- Workbooks
- Views 

### Sort class

```py
sort(field, direction)
``` 



**Attributes**  

Name  |  Description
:--- | :---  
`field`  |  Sets the field to sort on. The fields are defined in the `RequestOption` class. 
`direction` | The direction to sort, either ascending (`Asc`) or descending (`Desc`). The options are defined in the `RequestOptions.Direction` class.

**Example** 

```py 

# create a new instance of a request option object
req_option = TSC.RequestOptions()

# add the sort expression, sorting by name and direction
req_option.sort.add(TSC.Sort(TSC.RequestOptions.Field.Name,
                             TSC.RequestOptions.Direction.Asc))
matching_workbooks, pagination_item = server.workbooks.get(req_option)

for wb in matching_workbooks:
    print(wb.name)
```

For information about using the `Sort` class, see [Filter and Sort](filter-sort). 

<br>
<br> 

---

## Subscriptions

Using the TSC library, you can manage subscriptions to views or workbooks on a site. You can get information about all the subscriptions on a site, or information about a specific subscription on a site, and you can create, update, or delete subscriptions.

### SubscriptionItem class

The subscription resources for Tableau Server are defined in the `SubscriptionItem` class. The class corresponds to the subscription resources you can access using the Tableau Server REST API. The subscription methods are based upon the endpoints for subscriptions in the REST API and operate on the `SubscriptionItem` class.

```py
SubscriptionItem(subject, schedule_id, user_id, target)

```

**Attributes**

Name | Description  
:--- | :--- 
`id` |   The id of the subscription on the site. 
`subject`|  The subject of the subscription. This is the description that you provide to identify the subscription. 
`schedule_id` | The identifier associated with the specific subscription.  
`user_id` | The identifier of the user (person) who receives the subscription.
`target` | The target of the subscription, that is, the content that is subscribed to (view, workbook). The target is an instance of the `target` class. The `target` has two properties, the `id` of the workbook or view (`target.id`), and the `type` (`target.type`), which can either `view` or `workbook`.




Source files: server/endpoints/subscription_item.py


###  Subscription methods

The Tableau Server Client provides several methods for interacting with subscription resources, or endpoints. These methods correspond to endpoints in the Tableau Server REST API.



Source files: server/endpoints/subscriptions_endpoint.py

<br>
<br>

#### subscription.create

```py
subscription.create(subscription_item)
```
Creates a subscription to a view or workbook for a specific user.
When a user is subscribed to the content, Tableau Server sends the content to the user in email on the schedule that's defined on Tableau Server and specified in the `subscription_item`.

To create a new subscription you need to first create a new `subscription_item` (from `SubscriptionItem` class).


REST API: [Create Subscription](https://onlinehelp.tableau.com/current/api/rest_api/en-us/REST/rest_api_ref.htm#create_subscription){:target="_blank"}

**Parameters**

Name   |  Description     
 :--- | : ---    
`subscription_item` |  Specifies the user to subscribe, the content to subscribe to, the schedule to associate the subscription with, and the subject, or description for the subscription. 


**Returns**

Returns the new `SubscriptionItem` object.  




**Example**

```py
# import tableauserverclient as TSC
# server = TSC.Server('server')
# create auth, specify site
# login, etc.


# create the target (content) of the subscription 
# in this case, id of the workbook add the target type "workbook"

  target = ('c7a9327e-1cda-4504-b026-ddb43b976d1d', 'workbook')

# the ids for  the schedule and user
  schedule = ('b60b4efd-a6f7-4599-beb3-cb677e7abac1')
  user = 'b60b4efd-a6f7-4599-beb3-cb677e7abac1'

# create a new SubscriptionItem object.
  newSub = TSC.SubscriptionItem('My Subscription', schedule, user, target)

# create the new subscription to the site
  newSub = server.subscriptions.create(newSub)
  print(newUSub.subject)

``` 


<br>
<br>



#### subscriptions.delete

```py
subscriptions.delete(subscription_id)    
```



Deletes the specified subscription from the site. 

REST API: [Delete Subscription](https://onlinehelp.tableau.com/current/api/rest_api/en-us/REST/rest_api_ref.htm#delete_subscription){:target="_blank"}


**Parameters**

Name   |  Description     
 :--- | : ---    
`subscription_id`  |  The identifier (`id`) for the subscription that you want to remove from the site. 


**Exceptions**

Error   |  Description     
 :--- | : ---    
`Subscription ID undefined`   |  Raises an exception if a valid `subscription_id` is not provided.


**Example**

```py
#  Remove a subscription from the site

#  import tableauserverclient as TSC
#  tableau_auth = TSC.TableauAuth('USERNAME', 'PASSWORD', site_id='SITE')
#  server = TSC.Server('https://SERVERURL')


   with server.auth.sign_in(tableau_auth):
     server.subscriptions.delete('9f9e9d9c-8b8a-8f8e-7d7c-7b7a6f6d6e6d')

```
<br> 
<br>

<br>
<br>

#### subscription.get

```py
subscription.get(req_options=None)
```
Returns information about the subscriptions on the specified site.


REST API: [Query Subscriptions](https://onlinehelp.tableau.com/current/api/rest_api/en-us/REST/rest_api_ref.htm#query_subscriptions){:target="_blank"}

**Parameters**

Name   |  Description     
 :--- | : ---    
`req_option` |  (Optional) You can pass the method a request object that contains additional parameters to filter the request. For example, if you were searching for a specific subscription, you could specify the subject of the subscription or the id of the subscription. 


**Returns**
Returns a list of `SubscriptionItem` objects and a `PaginationItem` object. Use these values to iterate through the results. 


<br>
<br>

#### subscription.get_by_id


```py
subscription.get_by_id(subscription_id)
```

Returns information about the specified subscription.   

REST API: [Query Subscription](https://onlinehelp.tableau.com/current/api/rest_api/en-us/REST/rest_api_ref.htm#query_subscription){:target="_blank"}


**Parameters**

Name   |  Description     
 :--- | : ---    
`subscription_id`  |  The `subscription_id` specifies the subscription to query. 



**Exceptions**

Error   |  Description     
 :--- | : ---    
`No Subscription ID provided.`  |  Raises an exception if a valid `subscription_id` is not provided.


**Returns**

The `SubscriptionItem`.  See [SubscriptionItem class](#subscriptionitem-class)


**Example**

```py
  sub1 = server.subscription.get_by_id('9f9e9d9c-8b8a-8f8e-7d7c-7b7a6f6d6e6d')
  print(sub1.subject)

```





<br>
<br>

---

## Users

Using the TSC library, you can get information about all the users on a site, and you can add or remove users, or update user information.

The user resources for Tableau Server are defined in the `UserItem` class. The class corresponds to the user resources you can access using the Tableau Server REST API. The user methods are based upon the endpoints for users in the REST API and operate on the `UserItem` class.  


### UserItem class

```py
UserItem(name, site_role, auth_setting=None)
```

The `UserItem` class contains the members or attributes for the view resources on Tableau Server. The `UserItem` class defines the information you can request or query from Tableau Server. The class members correspond to the attributes of a server request or response payload. 

**Attributes**

Name | Description  
:--- | :---  
`auth_setting` | (Optional) This attribute is only for Tableau Online. The new authentication type for the user. You can assign the following values for this attribute: `SAML` (the user signs in using SAML) or `ServerDefault` (the user signs in using the authentication method that's set for the server). These values appear in the **Authentication** tab on the **Settings** page in Tableau Online -- the `SAML` attribute value corresponds to **Single sign-on**, and the `ServerDefault` value corresponds to **TableauID**.  
`domain_name`  |    The name of the site.   
`external_auth_user_id` |   Represents ID stored in Tableau's single sign-on (SSO) system. The `externalAuthUserId` value is returned for Tableau Online. For other server configurations, this field contains null.    
`id` |   The id of the user on the site.  
`last_login` | The date and time the user last logged in.         
`workbooks` |  The workbooks the user owns. You must run the populate_workbooks method to add the workbooks to the `UserItem`.  
`email` |  The email address of the user.    
`fullname` | The full name of the user.    
`name` |   The name of the user. This attribute is required when you are creating a `UserItem` instance.  
`site_role` |  The role the user has on the site. This attribute is required with you are creating a `UserItem` instance. The specific roles vary depending upon the version of the REST API.  For example, for version 2.8 and earlier, the `site_role` can be one of the following: `Interactor`, `Publisher`, `ServerAdministrator`, `SiteAdministrator`, `Unlicensed`, `UnlicensedWithPublish`, `Viewer`, `ViewerWithPublish`, `Guest`.  For REST API 3.0 and later, the `site_role` can be one of the following `Creator`, `Explorer`, `ExplorerCanPublish`, `ReadOnly`, `SiteAdministratorCreator`, `SiteAdministratorExplorer`, `UnlicensedWithPublish`. 


**Example**

```py
# import tableauserverclient as TSC
# server = TSC.Server('server')

# create a new UserItem object.
  newU = TSC.UserItem('Monty', 'Publisher')
 
  print(newU.name, newU.site_role)

```

Source file: models/user_item.py

<br> 
<br>


###  Users methods

The Tableau Server Client provides several methods for interacting with user resources, or endpoints. These methods correspond to endpoints in the Tableau Server REST API.

Source file: server/endpoint/users_endpoint.py
<br> 
<br>

#### users.add

```py
users.add(user_item)
```

Adds the user to the site. 

To add a new user to the site you need to first create a new `user_item` (from `UserItem` class). When you create a new user, you specify the name of the user and their site role. For Tableau Online, you also specify the `auth_setting` attribute in your request.  When you add user to Tableau Online, the name of the user must be the email address that is used to sign in to Tableau Online. After you add a user, Tableau Online sends the user an email invitation. The user can click the link in the invitation to sign in and update their full name and password.

REST API: [Add User to Site](https://onlinehelp.tableau.com/current/api/rest_api/en-us/REST/rest_api_ref.htm#add_user_to_site){:target="_blank"}

**Parameters**

Name   |  Description     
 :--- | : ---    
`user_item` |  You can pass the method a request object that contains additional parameters to filter the request. For example, if you were searching for a specific user, you could specify the name of the user or the user's id. 


**Returns**

Returns the new `UserItem` object.  




**Example**

```py
# import tableauserverclient as TSC
# server = TSC.Server('server')
# login, etc.

# create a new UserItem object.
  newU = TSC.UserItem('Heather', 'Publisher')

# add the new user to the site
  newU = server.users.add(newU)
  print(newU.name, newU.site_role)

```

#### users.get

```py
users.get(req_options=None)
```

Returns information about the users on the specified site.

To get information about the workbooks a user owns or has view permission for, you must first populate the `UserItem` with workbook information using the [populate_workbooks(*user_item*)](#populate-workbooks-user) method. 


REST API: [Get Users on Site](https://onlinehelp.tableau.com/current/api/rest_api/en-us/REST/rest_api_ref.htm#get_users_on_site){:target="_blank"}

**Parameters**

Name   |  Description     
 :--- | : ---    
`req_option` |  (Optional) You can pass the method a request object that contains additional parameters to filter the request. For example, if you were searching for a specific user, you could specify the name of the user or the user's id. 


**Returns**

Returns a list of `UserItem` objects and a `PaginationItem` object.  Use these values to iterate through the results. 


**Example**


```py
import tableauserverclient as TSC
tableau_auth = TSC.TableauAuth('USERNAME', 'PASSWORD')
server = TSC.Server('https://SERVERURL')

with server.auth.sign_in(tableau_auth):
    all_users, pagination_item = server.users.get()
    print("\nThere are {} user on site: ".format(pagination_item.total_available))
    print([user.name for user in all_users])
```

<br>
<br>

#### users.get_by_id


```py
users.get_by_id(user_id)
```

Returns information about the specified user.   

REST API: [Query User On Site](https://onlinehelp.tableau.com/current/api/rest_api/en-us/REST/rest_api_ref.htm#query_user_on_site){:target="_blank"}


**Parameters**

Name   |  Description     
 :--- | : ---    
`user_id`  |  The `user_id` specifies the user to query. 


**Exceptions**

Error   |  Description     
 :--- | : ---    
`User ID undefined.`  |  Raises an exception if a valid `user_id` is not provided.


**Returns**

The `UserItem`.  See [UserItem class](#useritem-class)


**Example**

```py
  user1 = server.users.get_by_id('9f9e9d9c-8b8a-8f8e-7d7c-7b7a6f6d6e6d')
  print(user1.name)

```

<br>   
<br>  


#### users.populate_favorites
  
```py
users.populate_favorites(user_item)
```

Returns the list of favorites (views, workbooks, and data sources) for a user.

*Not currently implemented*

<br>   
<br> 


#### users.populate_workbooks

```py
users.populate_workbooks(user_item, req_options=None):
```

Returns information about the workbooks that the specified user owns and has Read (view) permissions for. 


This method retrieves the workbook information for the specified user. The REST API is designed to return only the information you ask for explicitly. When you query for all the users, the workbook information for each user is not included. Use this method to retrieve information about the workbooks that the user owns or has Read (view) permissions. The method adds the list of workbooks to the user item object (`user_item.workbooks`).  

REST API:  [Query Datasource Connections](https://onlinehelp.tableau.com/current/api/rest_api/en-us/REST/rest_api_ref.htm#query_data_source_connections){:target="_blank"}

**Parameters**

Name   |  Description     
 :--- | : ---    
`user_item`  |  The `user_item` specifies the user to populate with workbook information.




**Exceptions**

Error   |  Description     
 :--- | : ---    
`User item missing ID.` |  Raises an error if the `user_item` is unspecified.


**Returns**

A list of `WorkbookItem` 

A `PaginationItem` that points (`user_item.workbooks`). See [UserItem class](#useritem-class) 


**Example**

```py
# first get all users, call server.users.get()
# get workbooks for user[0]
    ...

  page_n = server.users.populate_workbooks(all_users[0])
  print("\nUser {0} owns or has READ permissions for {1} workbooks".format(all_users[0].name, page_n.total_available))
  print("\nThe workbooks are:")
  for workbook in all_users[0].workbooks :
      print(workbook.name)

    ...
```




<br>   
<br>

#### users.remove

```py
users.remove(user_id)    
```



Removes the specified user from the site. 

REST API: [Remove User from Site](https://onlinehelp.tableau.com/current/api/rest_api/en-us/REST/rest_api_ref.htm#remove_user_from_site){:target="_blank"}


**Parameters**

Name   |  Description     
 :--- | : ---    
`user_id`  |  The identifier (`id`) for the user that you want to remove from the server. 


**Exceptions**

Error   |  Description     
 :--- | : ---    
`User ID undefined`   |  Raises an exception if a valid `user_id` is not provided.


**Example**

```py
#  Remove a user from the site

#  import tableauserverclient as TSC
#  tableau_auth = TSC.TableauAuth('USERNAME', 'PASSWORD')
#  server = TSC.Server('https://SERVERURL')

   with server.auth.sign_in(tableau_auth):
     server.users.remove('9f9e9d9c-8b8a-8f8e-7d7c-7b7a6f6d6e6d')

```
<br> 
<br>




#### users.update  

```py
users.update(user_item, password=None)
```

Updates information about the specified user. 

The information you can modify depends upon whether you are using Tableau Server or Tableau Online, and whether you have configured Tableau Server to use local authentication or Active Directory. For more information, see [Update User](https://onlinehelp.tableau.com/current/api/rest_api/en-us/REST/rest_api_ref.htm#update_user){:target="_blank"}.



REST API: [Update User](https://onlinehelp.tableau.com/current/api/rest_api/en-us/REST/rest_api_ref.htm#update_user){:target="_blank"}

**Parameters**

Name   |  Description     
 :--- | : ---    
`user_item`  |  The `user_item` specifies the user to update.
`password`  | (Optional) The new password for the user. 



**Exceptions**

Error   |  Description     
 :--- | : ---    
`User item missing ID.` |  Raises an error if the `user_item` is unspecified. 


**Returns**

An updated `UserItem`.    See [UserItem class](#useritem-class)


**Example**

```py

#  import tableauserverclient as TSC
#  tableau_auth = TSC.TableauAuth('USERNAME', 'PASSWORD')
#  server = TSC.Server('https://SERVERURL')

 with server.auth.sign_in(tableau_auth):
    
  # create a new user_item
    user1 = TSC.UserItem('temp', 'Viewer')
     
  # add new user
    user1 = server.users.add(user1)
    print(user1.name, user1.site_role, user1.id)

  # modify user info
    user1.name = 'Laura'
    user1.fullname = 'Laura Rodriguez'
    user1.email = 'laura@example.com'
 
  # update user
    user1 = server.users.update(user1)
    print("\Updated user info:")
    print(user1.name, user1.fullname, user1.email, user1.id)


```



<br>   
<br>  


---

## Views

Using the TSC library, you can get information about views in a site or a workbook.

The view resources for Tableau Server are defined in the `ViewItem` class. The class corresponds to the view resources you can access using the Tableau Server REST API. The view methods are based upon the endpoints for views in the REST API and operate on the `ViewItem` class.

<br>

### ViewItem class

```
ViewItem()
```

The `ViewItem` class contains the members or attributes for the view resources on Tableau Server. The `ViewItem` class defines the information you can request or query from Tableau Server. The class members correspond to the attributes of a server request or response payload.

Source file: models/view_item.py

**Attributes**

Name | Description
:--- | :---  
`content_url` | The name of the view as it would appear in a URL.
`csv` | The CSV data of the view. You must first call the `views.populate_csv` method to access the CSV data.
`id` | The identifier of the view item.  
`image` | The image of the view. You must first call the `views.populate_image`method to access the image.
`name`  | The name of the view.
`owner_id` |  The ID for the owner of the view.
`pdf` | The PDF of the view. You must first call the `views.populate_pdf` method to access the PDF content.
`preview_image` | The thumbnail image for the view. You must first call the `views.populate_preview_image` method to access the preview image.
`project_id` | The ID of the project that contains the view.
`total_views`  |  The usage statistics for the view. Indicates the total number of times the view has been looked at.
`workbook_id`  |  The ID of the workbook associated with the view.


<br>   
<br>


### Views methods

The Tableau Server Client provides methods for interacting with view resources, or endpoints. These methods correspond to the endpoints for views in the Tableau Server REST API.

Source file: server/endpoint/views_endpoint.py

<br>   
<br>

#### views.get
```
views.get(req_options=None, usage=False)
```

Returns the list of views items for a site.


REST API: [Query Views for Site](https://onlinehelp.tableau.com/current/api/rest_api/en-us/REST/rest_api_ref.htm#query_views_for_site){:target="_blank"}

**Version**

This endpoint is available with REST API version 2.0 and up.

**Parameters**

Name | Description  
:--- | :---  
`req_option`  |  (Optional) You can pass the method a request object that contains additional parameters to filter the request. For example, if you were searching for a specific view, you could specify the name of the view or its ID.
`usage` | (Optional) If true (`usage=True`) returns the usage statistics for the views. The default is `usage=False`.  



**Returns**

Returns a list of all `ViewItem` objects and a `PaginationItem`. Use these values to iterate through the results.

**Example**

```py
import tableauserverclient as TSC
tableau_auth = TSC.TableauAuth('username', 'password')
server = TSC.Server('https://servername')

with server.auth.sign_in(tableau_auth):
    all_views, pagination_item = server.views.get()
    print([view.name for view in all_views])
```

**Example using Pager**

You can also use the provided Pager generator to get all views on site, without having to page through the results.
```py
for view in TSC.Pager(server.views):
    print(view.name)
```

See [ViewItem class](#viewitem-class)


<br>   
<br>

#### views.populate_preview_image

```py
 views.populate_preview_image(view_item)
```

Populates a preview image for the specified view.

This method gets the preview image (thumbnail) for the specified view item. The method uses the `id` and `workbook_id` fields to query the preview image. The method populates the `preview_image` for the view.

REST API: [Query View Preview Image](https://onlinehelp.tableau.com/current/api/rest_api/en-us/REST/rest_api_ref.htm#query_view_with_preview){:target="_blank"}

**Version**

This endpoint is available with REST API version 2.0 and up.

**Parameters**

Name | Description  
:--- | :---  
`view_item`  |  Specifies the view to populate.


**Exceptions**

Error | Description  
:--- | :---  
`View item missing ID or workbook ID` |  Raises an error if the ID of the view or workbook is missing.


**Returns**

None. The preview image is added to `view_item` and can be accessed by its `preview_image` field.

**Example**
```py
# Sign in, get view, etc.

# Populate and save the preview image as 'view_preview_image.png'
server.views.populate_preview_image(view_item)
with open('./view_preview_image.png', 'wb') as f:
	f.write(view_item.preview_image)
```

See [ViewItem class](#viewitem-class)

<br>   
<br>

#### views.populate_image

```py
views.populate_image(view_item, req_options=None)
```

Populates the image of the specified view.

This method uses the `id` field to query the image, and populates the image content as the `image` field.

REST API: [Query View Image](https://onlinehelp.tableau.com/current/api/rest_api/en-us/REST/rest_api_ref.htm#query_view_image){:target="_blank"}

**Version**

This endpoint is available with REST API version 2.5 and up.

**Parameters**

Name | description
:--- | :---
`view_item` | Specifies the view to populate.
`req_options` | (Optional) You can pass in a request object to specify a high resolution image. By default, the image will be in low resolution. You can also specify view filters to be applied when the image is generated. See [ImageRequestOptions class](#imagerequestoptions-class) for more details.

**Exceptions**

Error | Description
:--- | :---
`View item missing ID` | Raises an error if the ID of the view is missing.

**Returns**

None. The image is added to the `view_item` and can be accessed by its `image` field.

**Example**
```py
# Sign in, get view, etc.

# Populate and save the view image as 'view_image.png'
server.views.populate_image(view_item)
with open('./view_image.png', 'wb') as f:
	f.write(view_item.image)
```

See [ViewItem class](#viewitem-class)

<br>
<br>

#### views.populate_csv
```
views.populate_csv(view_item)
```

Populates the CSV data of the specified view.

This method uses the `id` field to query the CSV data, and populates the data as the `csv` field.

REST API: [Query View Data](https://onlinehelp.tableau.com/current/api/rest_api/en-us/REST/rest_api_ref.htm#query_view_data){:target="_blank"}

**Version**

This endpoint is available with REST API version 2.7 and up.

**Parameters**

Name | description
:--- | :---
`view_item` | Specifies the view to populate.
`req_options` | (Optional) You can pass in a request object to specify view filters to be applied when the CSV data is generated. See [CSVRequestOptions class](#csvrequestoptions-class) for more details.

**Exceptions**

Error | Description
:--- | :---
`View item missing ID` | Raises an error if the ID of the view is missing.

**Returns**

None. The CSV data is added to the `view_item` and can be accessed by its `csv` field.

**Example**
```py
# Sign in, get view, etc.

# Populate and save the CSV data as 'view_csv.csv'
server.views.populate_csv(view_item)
with open('./view_csv.csv', 'wb') as f:
	# Perform byte join on the CSV data
	f.write(b''.join(view_item.csv))
```

See [ViewItem class](#viewitem-class)

<br>
<br>

#### views.populate_pdf
```
views.populate_pdf(view_item, req_options=None)
```

Populates the PDF content of the specified view.

This method uses the `id` field to query the PDF content, and populates the content as the `pdf` field.

REST API: [Query View PDF](https://onlinehelp.tableau.com/current/api/rest_api/en-us/REST/rest_api_ref.htm#query_view_pdf){:target="_blank"}

**Version**

This endpoint is available with REST API version 2.7 and up.

**Parameters**

Name | description
:--- | :---
`view_item` | Specifies the view to populate.
`req_options` | (Optional) You can pass in a request object to specify the page type and orientation of the PDF content. If not specified, PDF content will have default page type and orientation. You can also specify view filters to be applied when the PDF is generated. See [PDFRequestOptions class](#pdfrequestoptions-class) for more details.

**Exceptions**

Error | Description
:--- | :---
`View item missing ID` | Raises an error if the ID of the view is missing.

**Returns**

None. The PDF content is added to the `view_item` and can be accessed by its `pdf` field.

**Example**
```py
# Sign in, get view, etc.

# Populate and save the view pdf as 'view_pdf.pdf'
server.views.populate_pdf(view_item)
with open('./view_pdf.pdf', 'wb') as f:
	f.write(view_item.pdf)
```

See [ViewItem class](#viewitem-class)

<br>
<br>


---


## Workbooks

Using the TSC library, you can get information about a specific workbook or all the workbooks on a site, and  you can publish, update, or delete workbooks.

The project resources for Tableau are defined in the `WorkbookItem` class. The class corresponds to the workbook resources you can access using the Tableau REST API. The workbook methods are based upon the endpoints for projects in the REST API and operate on the `WorkbookItem` class.





<br>
<br> 

### WorkbookItem class  

```py 
 
 WorkbookItem(project_id, name=None, show_tabs=False)
 
```
The workbook resources for Tableau are defined in the `WorkbookItem` class. The class corresponds to the workbook resources you can access using the Tableau REST API. Some workbook methods take an instance of the `WorkbookItem` class as arguments. The workbook item specifies the project


**Attributes**  

Name  |  Description
:--- | :---  
`connections` |  The list of data connections (`ConnectionItem`) for the data sources used by the workbook. You must first call the [workbooks.populate_connections](#workbooks.populate_connections) method to access this data. See the [ConnectionItem class](#connectionitem-class).
`content_url` |  The name of the data source as it would appear in a URL. 
`created_at` |  The date and time when the data source was created.  
`id` |  The identifier for the workbook. You need this value to query a specific workbook or to delete a workbook with the `get_by_id` and `delete` methods. 
`name` | The name of the workbook. 
`owner_id` | The ID of the owner.
`preview_image`  | The thumbnail image for the view. You must first call the [workbooks.populate_preview_image](#workbooks.populate_preview_image) method to access this data. 
`project_id`  | The project id.
`project_name` | The name of the project.
`size` | The size of the workbook (in megabytes). 
`show_tabs`  |  (Boolean) Determines whether the workbook shows tabs for the view.
`tags` |  The tags that have been added to the workbook. 
`updated_at` |  The date and time when the workbook was last updated.
`views`   | The list of views (`ViewItem`) for the workbook. You must first call the [workbooks.populate_views](#workbooks.populate_views) method to access this data. See the [ViewItem class](#viewitem-class).





**Example**

```py 
# creating a new instance of a WorkbookItem
# 
import tableauserverclient as TSC

# Create new workbook_item with project id '3a8b6148-493c-11e6-a621-6f3499394a39'

 new_workbook = TSC.WorkbookItem('3a8b6148-493c-11e6-a621-6f3499394a39')


````

Source file: models/workbook_item.py  

<br>
<br>  

### Workbook methods

The Tableau Server Client (TSC) library provides methods for interacting with workbooks. These methods correspond to endpoints in the Tableau Server REST API.  For example, you can use the library to publish, update, download, or delete workbooks on the site. 
The methods operate on a workbook object (`WorkbookItem`) that represents the workbook resources. 



Source files: server/endpoint/workbooks_endpoint.py

<br>
<br>

#### workbooks.get  

```py
workbooks.get(req_options=None)
```

Queries the server and returns information about the workbooks the site. 





REST API: [Query Workbooks for Site](https://onlinehelp.tableau.com/current/api/rest_api/en-us/REST/rest_api_ref.htm#query_workbooks_for_site){:target="_blank"}  


**Parameters**

Name | Description  
:--- | :---  
`req_option`  |  (Optional) You can pass the method a request object that contains additional parameters to filter the request. For example, if you were searching for a specific workbook, you could specify the name of the workbook or the name of the owner. See [Filter and Sort](filter-sort)


**Returns**

Returns a list of all `WorkbookItem` objects and a `PaginationItem`. Use these values to iterate through the results.


**Example**

```py  

import tableauserverclient as TSC
tableau_auth = TSC.TableauAuth('username', 'password', site_id='site')
server = TSC.Server('https://servername')

with server.auth.sign_in(tableau_auth):
  all_workbooks_items, pagination_item = server.workbooks.get()
  # print names of first 100 workbooks
  print([workbook.name for workbook in all_workbooks_items])



```

<br>
<br>  



#### workbooks.get_by_id

```py
workbooks.get_by_id(workbook_id)
```

Returns information about the specified workbook on the site.

REST API: [Query Workbook](https://onlinehelp.tableau.com/current/api/rest_api/en-us/REST/rest_api_ref.htm#query_workbook){:target="_blank"}  


**Parameters**

Name | Description  
:--- | :---  
`workbook_id`  |  The `workbook_id` specifies the workbook to query. The ID is a LUID (64-bit hexadecimal string).


**Exceptions**

Error   |  Description     
 :--- | : ---    
`Workbook ID undefined`  |  Raises an exception if a `workbook_id` is not provided.


**Returns**

The `WorkbookItem`.  See [WorkbookItem class](#workbookitem-class)


**Example**

```py

workbook = server.workbooks.get_by_id('1a1b1c1d-2e2f-2a2b-3c3d-3e3f4a4b4c4d')
print(workbook.name)

```


<br>   
<br>  


#### workbooks.publish

```py
workbooks.publish(workbook_item, file_path, publish_mode) 
```

Publish a workbook to the specified site. 

**Note:** The REST API cannot automatically include
extracts or other resources that the workbook uses. Therefore,
 a .twb file that uses data from an Excel or csv file on a local computer cannot be published,
unless you package the data and workbook in a .twbx file, or publish the data source separately.  

For workbooks that are larger than 64 MB, the publish method automatically takes care of chunking the file in parts for uploading. Using this method is considerably more convenient than calling the publish REST APIs directly.  

REST API: [Publish Workbook](https://onlinehelp.tableau.com/current/api/rest_api/en-us/REST/rest_api_ref.htm#publish_workbook){:target="_blank"}, [Initiate File Upload](https://onlinehelp.tableau.com/current/api/rest_api/en-us/REST/rest_api_ref.htm#initiate_file_upload){:target="_blank"}, [Append to File Upload](https://onlinehelp.tableau.com/current/api/rest_api/en-us/REST/rest_api_ref.htm#append_to_file_upload){:target="_blank"}    



**Parameters**

Name | Description  
:--- | :--- 
`workbook_item`  |  The `workbook_item` specifies the workbook you are publishing. When you are adding a workbook, you need to first create a new instance of a `workbook_item` that includes a `project_id` of an existing project. The name of the workbook will be the name of the file, unless you also specify a name for the new workbook when you create the instance. See [WorkbookItem](#workbookitem-class).
`file_path`  |  The path and name of the workbook to publish. 
`mode`     |  Specifies whether you are publishing a new workbook (`CreateNew`) or overwriting an existing workbook (`Overwrite`).  You cannot appending workbooks.  You can also use the publish mode attributes, for example: `TSC.Server.PublishMode.Overwrite`.
`connection_credentials` | (Optional)  The credentials (if required) to connect to the workbook's data source. The `ConnectionCredentials` object contains the authentication information for the data source (user name and password, and whether the credentials are embeded or OAuth is used). 
 


**Exceptions**

Error | Description  
:--- | :--- 
`File path does not lead to an existing file.`  |  Raises an error of the file path is incorrect or if the file is missing.
`Invalid mode defined.`  |  Raises an error if the publish mode is not one of the defined options. 
`Workbooks cannot be appended.` | The `mode` must be set to `Overwrite` or `CreateNew`.  
`Only .twb or twbx files can be published as workbooks.`  |  Raises an error if the type of file specified is not supported. 

See the REST API [Publish Workbook](https://onlinehelp.tableau.com/current/api/rest_api/en-us/REST/rest_api_ref.htm#publish_workbook){:target="_blank"} for additional error codes. 

**Returns**

The `WorkbookItem` for the workbook that was published. 
 

**Example**

```py

import tableauserverclient as TSC
tableau_auth = TSC.TableauAuth('username', 'password', site_id='site')
server = TSC.Server('https://servername')

with server.auth.sign_in(tableau_auth):
   # create a workbook item
   wb_item = TSC.WorkbookItem(name='Sample', project_id='1f2f3e4e-5d6d-7c8c-9b0b-1a2a3f4f5e6e')
   # call the publish method with the workbook item
   wb_item = server.workbooks.publish(wb_item, 'SampleWB.twbx', 'Overwrite')
```

<br>
<br>  

#### workbooks.refresh

```py
workbooks.refresh(workbook_item)
```


<<<<<<< HEAD
Refreshes the extract of an existing workbook. The workbook item must include the workbook ID and overrides the existing settings.
=======
Refreshes the extract of an existing workbook. 
>>>>>>> 308d3323

REST API: [Update Workbook Now](https://help.tableau.com/current/api/rest_api/en-us/REST/rest_api_ref_workbooksviews.htm#update_workbook_now){:target="_blank"}

**Parameters**

Name | Description  
:--- | :--- 
<<<<<<< HEAD
`workbook_item`  |  The `workbook_item` specifies the settings for the workbook you are updating. You can change the `owner_id`, `project_id`, and the `show_tabs` values. See [WorkbookItem](#workbookitem-class).

=======
`workbook_item`  |  The `workbook_item` specifies the settings for the workbook you are refreshing.
>>>>>>> 308d3323

**Exceptions**

Error | Description  
:--- | :--- 
`Workbook item missing ID. Workbook must be retrieved from server first.` | Raises an error if the `workbook_item` is unspecified. Use the `workbooks.get()` or `workbooks.get_by_id()` methods to retrieve the workbook item from the server. 


```py  

import tableauserverclient as TSC
tableau_auth = TSC.TableauAuth('username', 'password', site_id='site')
server = TSC.Server('https://servername')

with server.auth.sign_in(tableau_auth):

    # get the workbook item from the site
    workbook = server.workbooks.get_by_id('1a1b1c1d-2e2f-2a2b-3c3d-3e3f4a4b4c4d')

    # call the update method
    workbook = server.workbooks.refresh(workbook)
    print("\nThe data of workbook {0} is refreshed.".format(workbook.name))


```


<br>
<br> 

#### workbooks.update

```py
workbooks.update(workbook_item)
```


Modifies an existing workbook. Use this method to change the owner or the project that the workbook belongs to, or to change whether the workbook shows views in tabs. The workbook item must include the workbook ID and overrides the existing settings.

REST API: [Update Workbooks](https://onlinehelp.tableau.com/current/api/rest_api/en-us/REST/rest_api_ref.htm#update_workbook){:target="_blank"}

**Parameters**

Name | Description  
:--- | :--- 
`workbook_item`  |  The `workbook_item` specifies the settings for the workbook you are updating. You can change the `owner_id`, `project_id`, and the `show_tabs` values. See [WorkbookItem](#workbookitem-class).


**Exceptions**

Error | Description  
:--- | :--- 
`Workbook item missing ID. Workbook must be retrieved from server first.` | Raises an error if the `workbook_item` is unspecified. Use the `workbooks.get()` or `workbooks.get_by_id()` methods to retrieve the workbook item from the server. 


```py  

import tableauserverclient as TSC
tableau_auth = TSC.TableauAuth('username', 'password', site_id='site')
server = TSC.Server('https://servername')

with server.auth.sign_in(tableau_auth):

    # get the workbook item from the site
    workbook = server.workbooks.get_by_id('1a1b1c1d-2e2f-2a2b-3c3d-3e3f4a4b4c4d')
    print("\nUpdate {0} workbook. Project was {1}".format(workbook.name, workbook.project_name))


    # make an change, for example a new project ID
    workbook.project_id = '1f2f3e4e-5d6d-7c8c-9b0b-1a2a3f4f5e6e'

    # call the update method
    workbook = server.workbooks.update(workbook)
    print("\nUpdated {0} workbook. Project is now {1}".format(workbook.name, workbook.project_name))


```


<br>
<br> 



#### workbooks.delete

```py
workbooks.delete(workbook_id)
```

Deletes a workbook with the specified ID.



To specify the site, create a `TableauAuth` instance using the content URL for the site (`site_id`), and sign in to that site.  See the [TableauAuth class](#tableauauth-class).  


REST API: [Delete Workbook](https://onlinehelp.tableau.com/current/api/rest_api/en-us/REST/rest_api_ref.htm#Delete_Workbook31){:target="_blank"}  


**Parameters**

Name  |  Description  
:--- | :---  
`workbook_id`   | The ID of the workbook to delete.  




**Exceptions**    

Error  |  Description  
:--- | :---  
`Workbook ID undefined.`  |  Raises an exception if the project item does not have an ID. The project ID is sent to the server as part of the URI. 


**Example**  
 
```py
# import tableauserverclient as TSC  
# server = TSC.Server('https://MY-SERVER')  
# tableau_auth sign in, etc.  

 server.workbooks.delete('1a1b1c1d-2e2f-2a2b-3c3d-3e3f4a4b4c4d')

```  


<br>
<br> 


#### workbooks.download

```py
workbooks.download(workbook_id, filepath=None, no_extract=False)
```

Downloads a workbook to the specified directory (optional).


REST API: [Download Workbook](https://onlinehelp.tableau.com/current/api/rest_api/en-us/REST/rest_api_ref.htm#download_workbook){:target="_blank"}  


**Parameters**

Name | Description  
:--- | :--- 
`workbook_id` |  The ID for the `WorkbookItem` that you want to download from the server. 
`filepath` |  (Optional) Downloads the file to the location you specify. If no location is specified, the file is downloaded to the current working directory. The default is `Filepath=None`.
`no_extract` | (Optional) Specifies whether to download the file without the extract. When the workbook has an extract, if you set the parameter `no_extract=True`, the extract is not included. You can use this parameter to improve performance if you are downloading workbooks that have large extracts. The default is to include the extract, if present (`no_extract=False`). Available starting with Tableau Server REST API version 2.5.



**Exceptions**

Error | Description  
:--- | :--- 
`Workbook ID undefined`   |  Raises an exception if a valid `datasource_id` is not provided.


**Returns**  

The file path to the downloaded workbook. 


**Example**

```py

  file_path = server.workbooks.download('1a1b1c1d-2e2f-2a2b-3c3d-3e3f4a4b4c4d')
  print("\nDownloaded the file to {0}.".format(file_path))

````


<br>
<br> 


#### workbooks.populate_views

```py
workbooks.populate_views(workbook_item)
```

Populates (or gets) a list of views for a workbook. 

You must first call this method to populate views before you can iterate through the views.

This method retrieves the view information for the specified workbook. The REST API is designed to return only the information you ask for explicitly. When you query for all the data sources, the view information is not included. Use this method to retrieve the views. The method adds the list of views to the workbook item (`workbook_item.views`). This is a list of `ViewItem`.  

REST API:  [Query Views for Workbook](https://onlinehelp.tableau.com/current/api/rest_api/en-us/REST/rest_api_ref.htm#query_views_for_workbook){:target="_blank"}

**Parameters**

Name | Description  
:--- | :--- 
`workbook_item`  |  The `workbook_item` specifies the workbook to populate with views information. See [WorkbookItem class](#workbookitem-class).




**Exceptions**

Error | Description  
:--- | :--- 
`Workbook item missing ID. Workbook must be retrieved from server first.` |  Raises an error if the `workbook_item` is unspecified. You can retrieve the workbook items using the `workbooks.get()` and `workbooks.get_by_id()` methods. 


**Returns**

None. A list of `ViewItem` objects are added to the workbook (`workbook_item.views`). 


**Example**

```py
# import tableauserverclient as TSC

# server = TSC.Server('https://SERVERURL')
# 
   ... 

# get the workbook item
  workbook = server.workbooks.get_by_id('1a1b1c1d-2e2f-2a2b-3c3d-3e3f4a4b4c4d')


# get the view information 
  server.workbooks.populate_views(workbook)

# print information about the views for the work item
  print("\nThe views for {0}: ".format(workbook.name))
  print([view.name for view in workbook.views])

  ...

```

<br>
<br> 

#### workbooks.populate_connections

```py 
workbooks.populate_connections(workbook_item)
```  

Populates a list of data source connections for the specified workbook. 

You must populate connections before you can iterate through the
connections.

This method retrieves the data source connection information for the specified workbook. The REST API is designed to return only the information you ask for explicitly. When you query all the workbooks, the data source connection information is not included. Use this method to retrieve the connection information for any data sources used by the workbook. The method adds the list of data connections to the workbook item (`workbook_item.connections`). This is a list of `ConnectionItem`.  

REST API:  [Query Workbook Connections](https://onlinehelp.tableau.com/current/api/rest_api/en-us/REST/rest_api_ref.htm#query_workbook_connections){:target="_blank"}  

**Parameters**

Name | Description  
:--- | :--- 
`workbook_item`  |  The `workbook_item` specifies the workbook to populate with data connection information.




**Exceptions**

Error | Description  
:--- | :--- 
`Workbook item missing ID. Workbook must be retrieved from server first.` |  Raises an error if the `workbook_item` is unspecified.


**Returns**

None. A list of `ConnectionItem` objects are added to the data source (`workbook_item.connections`). 


**Example**

```py
# import tableauserverclient as TSC

# server = TSC.Server('https://SERVERURL')
# 
   ... 

# get the workbook item
  workbook = server.workbooks.get_by_id('1a1b1c1d-2e2f-2a2b-3c3d-3e3f4a4b4c4d')


# get the connection information 
  server.workbooks.populate_connections(workbook)

# print information about the data connections for the workbook item
  print("\nThe connections for {0}: ".format(workbook.name))
  print([connection.id for connection in workbook.connections])


  ...

```

<br>
<br> 


#### workbooks.populate_preview_image

```py
workbooks.populate_preview_image(workbook_item)
```

This method gets the preview image (thumbnail) for the specified workbook item. 

The method uses the `view.id` and `workbook.id` to identify the preview image. The method populates the `workbook_item.preview_image`. 

REST API: [Query View Preview Image](https://onlinehelp.tableau.com/current/api/rest_api/en-us/REST/rest_api_ref.htm#query_workbook_preview_image){:target="_blank"}

**Parameters** 

Name | Description  
:--- | :---  
`view_item`  |  The view item specifies the `view.id` and `workbook.id` that identifies the preview image.


   
**Exceptions** 

Error | Description  
:--- | :---  
`View item missing ID or workbook ID` |  Raises an error if the ID for the view item or workbook is missing. 

  

**Returns**

None. The preview image is added to the view. 



**Example**

```py

# import tableauserverclient as TSC

# server = TSC.Server('https://SERVERURL')

   ... 

  # get the workbook item
  workbook = server.workbooks.get_by_id('1a1b1c1d-2e2f-2a2b-3c3d-3e3f4a4b4c4d')

  # add the png thumbnail to the workbook item
  server.workbooks.populate_preview_image(workbook)


```  

#### workbooks.update_connection

```py
workbooks.update_conn(workbook_item, connection_item)
```  

Updates a workbook connection information (server address, server port, user name, and password). 

The workbook connections must be populated before the strings can be updated. See [workbooks.populate_connections](#workbooks.populate_connections)

REST API:  [Update Workbook Connection](https://onlinehelp.tableau.com/current/api/rest_api/en-us/REST/rest_api_ref.htm#update_workbook_connection){:target="_blank"}  

**Parameters**

Name | Description  
:--- | :--- 
`workbook_item`  |  The `workbook_item` specifies the workbook to populate with data connection information.
`connection_item` | The `connection_item` that has the information you want to update.  



**Returns**

None. The connection information is updated with the information in the `ConnectionItem`. 




**Example**

```py  

# update connection item user name and password
workbook.connections[0].username = 'USERNAME'
workbook.connections[0].password = 'PASSWORD'

# call the update method
server.workbooks.update_conn(workbook, workbook.connections[0])
```

<br>
<br> 

<|MERGE_RESOLUTION|>--- conflicted
+++ resolved
@@ -572,11 +572,7 @@
 
 Refreshes the data of the specified extract. 
 
-<<<<<<< HEAD
-REST API: [Refresh Datasource](https://help.tableau.com/current/api/rest_api/en-us/REST/rest_api_ref_datasources.htm#update_data_source_now){:target="_blank"}
-=======
 REST API: [Update Data Source Now](https://help.tableau.com/current/api/rest_api/en-us/REST/rest_api_ref_datasources.htm#update_data_source_now){:target="_blank"}
->>>>>>> 308d3323
 
 **Parameters**
 
@@ -595,11 +591,7 @@
 
 **Returns**
 
-<<<<<<< HEAD
-An refreshed `DatasourceItem`.
-=======
 A refreshed `DatasourceItem`.
->>>>>>> 308d3323
 
 
 **Example**
@@ -3632,11 +3624,7 @@
 ```
 
 
-<<<<<<< HEAD
-Refreshes the extract of an existing workbook. The workbook item must include the workbook ID and overrides the existing settings.
-=======
 Refreshes the extract of an existing workbook. 
->>>>>>> 308d3323
 
 REST API: [Update Workbook Now](https://help.tableau.com/current/api/rest_api/en-us/REST/rest_api_ref_workbooksviews.htm#update_workbook_now){:target="_blank"}
 
@@ -3644,12 +3632,7 @@
 
 Name | Description  
 :--- | :--- 
-<<<<<<< HEAD
-`workbook_item`  |  The `workbook_item` specifies the settings for the workbook you are updating. You can change the `owner_id`, `project_id`, and the `show_tabs` values. See [WorkbookItem](#workbookitem-class).
-
-=======
 `workbook_item`  |  The `workbook_item` specifies the settings for the workbook you are refreshing.
->>>>>>> 308d3323
 
 **Exceptions**
 
