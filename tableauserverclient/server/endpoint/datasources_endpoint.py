from .endpoint import Endpoint, api, parameter_added_in
from .exceptions import MissingRequiredFieldError
from .fileuploads_endpoint import Fileuploads
from .resource_tagger import _ResourceTagger
from .. import RequestFactory, DatasourceItem, PaginationItem, ConnectionItem
from ...filesys_helpers import to_filename
from ...models.tag_item import TagItem
from ...models.job_item import JobItem
import os
import logging
import copy
import cgi
from contextlib import closing

# The maximum size of a file that can be published in a single request is 64MB
FILESIZE_LIMIT = 1024 * 1024 * 64   # 64MB

ALLOWED_FILE_EXTENSIONS = ['tds', 'tdsx', 'tde', 'hyper']

logger = logging.getLogger('tableau.endpoint.datasources')


class Datasources(Endpoint):
    def __init__(self, parent_srv):
        super(Datasources, self).__init__(parent_srv)
        self._resource_tagger = _ResourceTagger(parent_srv)

    @property
    def baseurl(self):
        return "{0}/sites/{1}/datasources".format(self.parent_srv.baseurl, self.parent_srv.site_id)

    # Get all datasources
    @api(version="2.0")
    def get(self, req_options=None):
        logger.info('Querying all datasources on site')
        url = self.baseurl
        server_response = self.get_request(url, req_options)
        pagination_item = PaginationItem.from_response(server_response.content, self.parent_srv.namespace)
        all_datasource_items = DatasourceItem.from_response(server_response.content, self.parent_srv.namespace)
        return all_datasource_items, pagination_item

    # Get 1 datasource by id
    @api(version="2.0")
    def get_by_id(self, datasource_id):
        if not datasource_id:
            error = "Datasource ID undefined."
            raise ValueError(error)
        logger.info('Querying single datasource (ID: {0})'.format(datasource_id))
        url = "{0}/{1}".format(self.baseurl, datasource_id)
        server_response = self.get_request(url)
        return DatasourceItem.from_response(server_response.content, self.parent_srv.namespace)[0]

    # Populate datasource item's connections
    @api(version="2.0")
    def populate_connections(self, datasource_item):
        if not datasource_item.id:
            error = 'Datasource item missing ID. Datasource must be retrieved from server first.'
            raise MissingRequiredFieldError(error)

        def connections_fetcher():
            return self._get_datasource_connections(datasource_item)

        datasource_item._set_connections(connections_fetcher)
        logger.info('Populated connections for datasource (ID: {0})'.format(datasource_item.id))

    def _get_datasource_connections(self, datasource_item, req_options=None):
        url = '{0}/{1}/connections'.format(self.baseurl, datasource_item.id)
        server_response = self.get_request(url, req_options)
        connections = ConnectionItem.from_response(server_response.content, self.parent_srv.namespace)
        return connections

    # Delete 1 datasource by id
    @api(version="2.0")
    def delete(self, datasource_id):
        if not datasource_id:
            error = "Datasource ID undefined."
            raise ValueError(error)
        url = "{0}/{1}".format(self.baseurl, datasource_id)
        self.delete_request(url)
        logger.info('Deleted single datasource (ID: {0})'.format(datasource_id))

    # Download 1 datasource by id
    @api(version="2.0")
    @parameter_added_in(no_extract='2.5')
    @parameter_added_in(include_extract='2.5')
    def download(self, datasource_id, filepath=None, include_extract=True, no_extract=None):
        if not datasource_id:
            error = "Datasource ID undefined."
            raise ValueError(error)
        url = "{0}/{1}/content".format(self.baseurl, datasource_id)

        if no_extract is False or no_extract is True:
            import warnings
            warnings.warn('no_extract is deprecated, use include_extract instead.', DeprecationWarning)
            include_extract = not no_extract

        if not include_extract:
            url += "?includeExtract=False"

        with closing(self.get_request(url, parameters={'stream': True})) as server_response:
            _, params = cgi.parse_header(server_response.headers['Content-Disposition'])
            filename = to_filename(os.path.basename(params['filename']))
            if filepath is None:
                filepath = filename
            elif os.path.isdir(filepath):
                filepath = os.path.join(filepath, filename)

            with open(filepath, 'wb') as f:
                for chunk in server_response.iter_content(1024):  # 1KB
                    f.write(chunk)

        logger.info('Downloaded datasource to {0} (ID: {1})'.format(filepath, datasource_id))
        return os.path.abspath(filepath)

    # Update datasource
    @api(version="2.0")
    def update(self, datasource_item):
        if not datasource_item.id:
            error = 'Datasource item missing ID. Datasource must be retrieved from server first.'
            raise MissingRequiredFieldError(error)

        self._resource_tagger.update_tags(self.baseurl, datasource_item)

        # Update the datasource itself
        url = "{0}/{1}".format(self.baseurl, datasource_item.id)
        update_req = RequestFactory.Datasource.update_req(datasource_item)
        server_response = self.put_request(url, update_req)
        logger.info('Updated datasource item (ID: {0})'.format(datasource_item.id))
        updated_datasource = copy.copy(datasource_item)
        return updated_datasource._parse_common_elements(server_response.content, self.parent_srv.namespace)

    # Update datasource connections
    @api(version="2.3")
    def update_connection(self, datasource_item, connection_item):
        url = "{0}/{1}/connections/{2}".format(self.baseurl, datasource_item.id, connection_item.id)

        update_req = RequestFactory.Connection.update_req(connection_item)
        server_response = self.put_request(url, update_req)
        connection = ConnectionItem.from_response(server_response.content, self.parent_srv.namespace)[0]

        logger.info('Updated datasource item (ID: {0} & connection item {1}'.format(datasource_item.id,
                                                                                    connection_item.id))
        return connection

    def refresh(self, datasource_item):
        url = "{0}/{1}/refresh".format(self.baseurl, datasource_item.id)
        empty_req = RequestFactory.Empty.empty_req()
        server_response = self.post_request(url, empty_req)
        new_job = JobItem.from_response(server_response.content, self.parent_srv.namespace)[0]
        return new_job

    # Publish datasource
    @api(version="2.0")
<<<<<<< HEAD
    @parameter_added_in(as_job='3.0')
    def publish(self, datasource_item, file_path, mode, connection_credentials=None, as_job=False):
=======
    @parameter_added_in(connections="2.8")
    @parameter_added_in(as_job='3.0')
    def publish(self, datasource_item, file_path, mode, connection_credentials=None, connections=None, as_job=False):
>>>>>>> 59bf8920
        if not os.path.isfile(file_path):
            error = "File path does not lead to an existing file."
            raise IOError(error)
        if not mode or not hasattr(self.parent_srv.PublishMode, mode):
            error = 'Invalid mode defined.'
            raise ValueError(error)

        filename = os.path.basename(file_path)
        file_extension = os.path.splitext(filename)[1][1:]

        # If name is not defined, grab the name from the file to publish
        if not datasource_item.name:
            datasource_item.name = os.path.splitext(filename)[0]
        if file_extension not in ALLOWED_FILE_EXTENSIONS:
            error = "Only {} files can be published as datasources.".format(', '.join(ALLOWED_FILE_EXTENSIONS))
            raise ValueError(error)

        # Construct the url with the defined mode
        url = "{0}?datasourceType={1}".format(self.baseurl, file_extension)
        if mode == self.parent_srv.PublishMode.Overwrite or mode == self.parent_srv.PublishMode.Append:
            url += '&{0}=true'.format(mode.lower())

        if as_job:
            url += '&{0}=true'.format('asJob')

        # Determine if chunking is required (64MB is the limit for single upload method)
        if os.path.getsize(file_path) >= FILESIZE_LIMIT:
            logger.info('Publishing {0} to server with chunking method (datasource over 64MB)'.format(filename))
            upload_session_id = Fileuploads.upload_chunks(self.parent_srv, file_path)
            url = "{0}&uploadSessionId={1}".format(url, upload_session_id)
            xml_request, content_type = RequestFactory.Datasource.publish_req_chunked(datasource_item,
                                                                                      connection_credentials,
                                                                                      connections)
        else:
            logger.info('Publishing {0} to server'.format(filename))
            with open(file_path, 'rb') as f:
                file_contents = f.read()
            xml_request, content_type = RequestFactory.Datasource.publish_req(datasource_item,
                                                                              filename,
                                                                              file_contents,
                                                                              connection_credentials,
                                                                              connections)
        server_response = self.post_request(url, xml_request, content_type)

        if as_job:
            new_job = JobItem.from_response(server_response.content, self.parent_srv.namespace)[0]
            logger.info('Published {0} (JOB_ID: {1}'.format(filename, new_job.id))
            return new_job
        else:
            new_datasource = DatasourceItem.from_response(server_response.content, self.parent_srv.namespace)[0]
            logger.info('Published {0} (ID: {1})'.format(filename, new_datasource.id))
            return new_datasource<|MERGE_RESOLUTION|>--- conflicted
+++ resolved
@@ -151,14 +151,9 @@
 
     # Publish datasource
     @api(version="2.0")
-<<<<<<< HEAD
-    @parameter_added_in(as_job='3.0')
-    def publish(self, datasource_item, file_path, mode, connection_credentials=None, as_job=False):
-=======
     @parameter_added_in(connections="2.8")
     @parameter_added_in(as_job='3.0')
     def publish(self, datasource_item, file_path, mode, connection_credentials=None, connections=None, as_job=False):
->>>>>>> 59bf8920
         if not os.path.isfile(file_path):
             error = "File path does not lead to an existing file."
             raise IOError(error)
